--- conflicted
+++ resolved
@@ -1,171 +1,161 @@
-<project xmlns="http://maven.apache.org/POM/4.0.0" xmlns:xsi="http://www.w3.org/2001/XMLSchema-instance"
-         xsi:schemaLocation="http://maven.apache.org/POM/4.0.0 http://maven.apache.org/xsd/maven-4.0.0.xsd">
-    <modelVersion>4.0.0</modelVersion>
-
-    <artifactId>exomiser-cli</artifactId>
-    <packaging>jar</packaging>
-
-    <name>exomiser-cli</name>
-    <url>http://maven.apache.org</url>
-
-    <parent>
-        <groupId>de.charite.compbio</groupId>
-        <artifactId>Exomiser</artifactId>
-        <version>5.0.0</version>
-    </parent>
-  
-    <properties>
-        <project.build.sourceEncoding>UTF-8</project.build.sourceEncoding>
-    </properties>
-    
-    <dependencies>
-        <dependency>
-            <groupId>de.charite.compbio</groupId>
-            <artifactId>exomiser-core</artifactId>
-            <version>${project.version}</version>
-        </dependency>
-        <!--Jannovar is used for providing known gene annotations on variants -->
-<!--        <dependency>
-            <groupId>de.charite.compbio</groupId>
-            <artifactId>jannovar</artifactId>
-            <version>0.9-SNAPSHOT</version>
-<<<<<<< HEAD
-        </dependency>-->
-=======
-        </dependency>
->>>>>>> 2dc71f50
-        <!--commons-cli used for parsing the command line -->
-        <dependency>
-            <groupId>commons-cli</groupId>
-            <artifactId>commons-cli</artifactId>
-            <version>1.2</version>
-        </dependency>
-        <!-- Logging dependencies -->
-        <dependency>
-            <groupId>org.apache.logging.log4j</groupId>
-            <artifactId>log4j-slf4j-impl</artifactId>
-            <version>${log4j.version}</version>
-        </dependency>
-        <dependency>
-            <groupId>org.apache.logging.log4j</groupId>
-            <artifactId>log4j-api</artifactId>
-            <version>${log4j.version}</version>
-        </dependency>
-        <dependency>
-            <groupId>org.apache.logging.log4j</groupId>
-            <artifactId>log4j-core</artifactId>
-            <version>${log4j.version}</version>
-        </dependency>
-        <!-- Test dependencies -->
-        <dependency>
-            <groupId>junit</groupId>
-            <artifactId>junit</artifactId>
-            <version>4.11</version>
-            <scope>test</scope>
-        </dependency>
-    </dependencies>
- 
-    <build>
-        <resources>          
-            <resource>
-                <directory>src/main/resources</directory>
-                <!--Use filtering so that maven will replace placeholders with values from the pom e.g. ${project.version} -->
-                <filtering>true</filtering>
-            </resource>
-        </resources> 
-        <plugins>
-            <!-- Make an executable jar and specify the main class and classpath -->
-            <plugin>
-                <groupId>org.apache.maven.plugins</groupId>
-                <artifactId>maven-jar-plugin</artifactId>
-                <version>2.5</version>
-                <configuration>
-                    <archive>
-                        <manifest>
-                            <addClasspath>true</addClasspath>
-                            <classpathPrefix>lib/</classpathPrefix>
-                            <!-- set useUniqueVersions=false in order that the 
-                            classpath has the SNAPSHOT instead of the build number prefixed to the dependency -->
-                            <useUniqueVersions>false</useUniqueVersions>
-                            <mainClass>de.charite.compbio.exomiser.cli.Main</mainClass>
-                        </manifest>
-                    </archive>
-                </configuration>
-            </plugin>
-            <!-- Specify the dependencies to copy-->
-            <plugin>
-                <groupId>org.apache.maven.plugins</groupId>
-                <artifactId>maven-dependency-plugin</artifactId>
-                <version>2.8</version>
-                <executions>
-                    <execution>
-                        <id>copy-dependencies</id>
-                        <phase>package</phase>
-                        <goals>
-                            <goal>copy-dependencies</goal>
-                        </goals>
-                        <configuration>
-                            <outputDirectory>${project.build.directory}/lib</outputDirectory>
-                            <overWriteReleases>false</overWriteReleases>
-                            <overWriteSnapshots>false</overWriteSnapshots>
-                            <overWriteIfNewer>true</overWriteIfNewer>
-                        </configuration>
-                    </execution>
-                </executions>
-            </plugin>
-            <!-- Specify the resources which need to be made accessible to the user-->              
-            <plugin>
-                <artifactId>maven-resources-plugin</artifactId>
-                <version>2.6</version>
-                <executions>
-                    <execution>
-                        <id>copy-resources</id>
-                        <phase>validate</phase>
-                        <goals>
-                            <goal>copy-resources</goal>
-                        </goals>
-                        <configuration>
-                            <outputDirectory>${project.build.directory}/resources</outputDirectory>
-                            <resources>          
-                                <resource>
-                                    <directory>src/main/resources</directory>
-                                    <!--Use filtering so that maven will replace placeholders with values from the pom e.g. ${project.version} -->
-                                    <filtering>true</filtering>
-                                    <includes>
-                                        <include>application.properties</include>
-                                        <include>example.settings</include>
-                                        <include>test.settings</include>
-                                        <include>log4j2.xml</include>
-                                    </includes> 
-                                </resource>
-                                <resource>
-                                    <directory>src/test/resources</directory>
-                                    <include>Pfeiffer.vcf</include>
-                                </resource>                                                            
-                            </resources>              
-                        </configuration>            
-                    </execution>
-                </executions>
-            </plugin>
-            <!--This plugin assembles the various elements together into a redistributable zip/tar.gz file -->
-            <plugin>
-                <artifactId>maven-assembly-plugin</artifactId>
-                <version>2.4</version>
-                <configuration>
-                    <descriptors>
-                        <descriptor>src/assemble/distribution.xml</descriptor>
-                    </descriptors>
-                </configuration>
-                <executions>
-                    <execution>
-                        <id>make-assembly</id> <!-- this is used for inheritance merges -->
-                        <phase>package</phase> <!-- bind to the packaging phase -->
-                        <goals>
-                            <goal>single</goal>
-                        </goals>
-                    </execution>
-                </executions>
-            </plugin> 
-        </plugins>
-    </build>
-</project>
+<project xmlns="http://maven.apache.org/POM/4.0.0" xmlns:xsi="http://www.w3.org/2001/XMLSchema-instance"
+         xsi:schemaLocation="http://maven.apache.org/POM/4.0.0 http://maven.apache.org/xsd/maven-4.0.0.xsd">
+    <modelVersion>4.0.0</modelVersion>
+
+    <artifactId>exomiser-cli</artifactId>
+    <packaging>jar</packaging>
+
+    <name>exomiser-cli</name>
+    <url>http://maven.apache.org</url>
+
+    <parent>
+        <groupId>de.charite.compbio</groupId>
+        <artifactId>Exomiser</artifactId>
+        <version>5.0.0</version>
+    </parent>
+  
+    <properties>
+        <project.build.sourceEncoding>UTF-8</project.build.sourceEncoding>
+    </properties>
+    
+    <dependencies>
+        <dependency>
+            <groupId>de.charite.compbio</groupId>
+            <artifactId>exomiser-core</artifactId>
+            <version>${project.version}</version>
+        </dependency>
+        <!--commons-cli used for parsing the command line -->
+        <dependency>
+            <groupId>commons-cli</groupId>
+            <artifactId>commons-cli</artifactId>
+            <version>1.2</version>
+        </dependency>
+        <!-- Logging dependencies -->
+        <dependency>
+            <groupId>org.apache.logging.log4j</groupId>
+            <artifactId>log4j-slf4j-impl</artifactId>
+            <version>${log4j.version}</version>
+        </dependency>
+        <dependency>
+            <groupId>org.apache.logging.log4j</groupId>
+            <artifactId>log4j-api</artifactId>
+            <version>${log4j.version}</version>
+        </dependency>
+        <dependency>
+            <groupId>org.apache.logging.log4j</groupId>
+            <artifactId>log4j-core</artifactId>
+            <version>${log4j.version}</version>
+        </dependency>
+        <!-- Test dependencies -->
+        <dependency>
+            <groupId>junit</groupId>
+            <artifactId>junit</artifactId>
+            <version>4.11</version>
+            <scope>test</scope>
+        </dependency>
+    </dependencies>
+ 
+    <build>
+        <resources>          
+            <resource>
+                <directory>src/main/resources</directory>
+                <!--Use filtering so that maven will replace placeholders with values from the pom e.g. ${project.version} -->
+                <filtering>true</filtering>
+            </resource>
+        </resources> 
+        <plugins>
+            <!-- Make an executable jar and specify the main class and classpath -->
+            <plugin>
+                <groupId>org.apache.maven.plugins</groupId>
+                <artifactId>maven-jar-plugin</artifactId>
+                <version>2.5</version>
+                <configuration>
+                    <archive>
+                        <manifest>
+                            <addClasspath>true</addClasspath>
+                            <classpathPrefix>lib/</classpathPrefix>
+                            <!-- set useUniqueVersions=false in order that the 
+                            classpath has the SNAPSHOT instead of the build number prefixed to the dependency -->
+                            <useUniqueVersions>false</useUniqueVersions>
+                            <mainClass>de.charite.compbio.exomiser.cli.Main</mainClass>
+                        </manifest>
+                    </archive>
+                </configuration>
+            </plugin>
+            <!-- Specify the dependencies to copy-->
+            <plugin>
+                <groupId>org.apache.maven.plugins</groupId>
+                <artifactId>maven-dependency-plugin</artifactId>
+                <version>2.8</version>
+                <executions>
+                    <execution>
+                        <id>copy-dependencies</id>
+                        <phase>package</phase>
+                        <goals>
+                            <goal>copy-dependencies</goal>
+                        </goals>
+                        <configuration>
+                            <outputDirectory>${project.build.directory}/lib</outputDirectory>
+                            <overWriteReleases>false</overWriteReleases>
+                            <overWriteSnapshots>false</overWriteSnapshots>
+                            <overWriteIfNewer>true</overWriteIfNewer>
+                        </configuration>
+                    </execution>
+                </executions>
+            </plugin>
+            <!-- Specify the resources which need to be made accessible to the user-->              
+            <plugin>
+                <artifactId>maven-resources-plugin</artifactId>
+                <version>2.6</version>
+                <executions>
+                    <execution>
+                        <id>copy-resources</id>
+                        <phase>validate</phase>
+                        <goals>
+                            <goal>copy-resources</goal>
+                        </goals>
+                        <configuration>
+                            <outputDirectory>${project.build.directory}/resources</outputDirectory>
+                            <resources>          
+                                <resource>
+                                    <directory>src/main/resources</directory>
+                                    <!--Use filtering so that maven will replace placeholders with values from the pom e.g. ${project.version} -->
+                                    <filtering>true</filtering>
+                                    <includes>
+                                        <include>application.properties</include>
+                                        <include>example.settings</include>
+                                        <include>test.settings</include>
+                                        <include>log4j2.xml</include>
+                                    </includes> 
+                                </resource>
+                                <resource>
+                                    <directory>src/test/resources</directory>
+                                    <include>Pfeiffer.vcf</include>
+                                </resource>                                                            
+                            </resources>              
+                        </configuration>            
+                    </execution>
+                </executions>
+            </plugin>
+            <!--This plugin assembles the various elements together into a redistributable zip/tar.gz file -->
+            <plugin>
+                <artifactId>maven-assembly-plugin</artifactId>
+                <version>2.4</version>
+                <configuration>
+                    <descriptors>
+                        <descriptor>src/assemble/distribution.xml</descriptor>
+                    </descriptors>
+                </configuration>
+                <executions>
+                    <execution>
+                        <id>make-assembly</id> <!-- this is used for inheritance merges -->
+                        <phase>package</phase> <!-- bind to the packaging phase -->
+                        <goals>
+                            <goal>single</goal>
+                        </goals>
+                    </execution>
+                </executions>
+            </plugin> 
+        </plugins>
+    </build>
+</project>