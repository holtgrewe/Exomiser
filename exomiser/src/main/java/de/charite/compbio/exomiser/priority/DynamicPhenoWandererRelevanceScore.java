<<<<<<< HEAD
package de.charite.compbio.exomiser.priority;

import jannovar.common.Constants;

/**
 *
 * @author Sebastian Koehler
 * @version 0.06 (6 January, 2014).
 */
public class DynamicPhenoWandererRelevanceScore implements IRelevanceScore, Constants {

    /**
     * The Random walk similarity score.
     */
    private double genewandererScore;
    private double humanScore;
    private double fishScore;
    private double mouseScore;
    private double walkerScore;
    private String evidence;
    private String humanPhenotypeEvidence;
    private String mousePhenotypeEvidence;
    private String fishPhenotypeEvidence;

    /**
     * @param score The similarity score assigned by the random walk.
     */
    public DynamicPhenoWandererRelevanceScore(double score, String evidence, String humanPhenotypeEvidence,
            String mousePhenotypeEvidence, String fishPhenotypeEvidence, double humanScore, double mouseScore, double fishScore, double walkerScore) {
        this.genewandererScore = score;
        this.evidence = evidence;
        this.humanPhenotypeEvidence = humanPhenotypeEvidence;
        this.mousePhenotypeEvidence = mousePhenotypeEvidence;
        this.fishPhenotypeEvidence = fishPhenotypeEvidence;
        this.humanScore = humanScore;
        this.mouseScore = mouseScore;
        this.fishScore = fishScore;
        this.walkerScore = walkerScore;
    }

    /**
     * @see exomizer.priority.IRelevanceScore#getRelevanceScore
     */
    @Override
    public float getRelevanceScore() {
        return (float) genewandererScore;
    }

    /**
     * This is call for genes with no PPI data; they are assigned a score of
     * zero. They will be assigned a score equivalent to the median of all genes
     * by the function {@code prioritize_listofgenes} in
     * {@link exomizer.priority.IPriority IPriority}. basically as a kind of
     * uniform prior.
     */
    public static DynamicPhenoWandererRelevanceScore noPPIDataScore() {
        float nodatascore = 0f;
        DynamicPhenoWandererRelevanceScore grs = new DynamicPhenoWandererRelevanceScore(nodatascore, "", "", "", "", 0, 0, 0, 0);
        return grs;
    }

    /**
     * @return An HTML list with an entry representing the GeneWanderer (Random
     * walk) similarity score.
     * @see exomizer.filter.ITriage#getHTMLCode()
     */
    @Override
    public String getHTMLCode() {
        //return String.format("<ul><li>Similarity score: %.3f %s</li></ul>",this.genewandererScore,this.evidence);
        return this.evidence;
    }

    /**
     * @return HTML describing the phenotype evidence for the match
     */
    public String getHumanPhenotypeEvidence() {
        return this.humanPhenotypeEvidence;
    }

    /**
     * @return HTML describing the phenotype evidence for the match
     */
    public String getMousePhenotypeEvidence() {
        return this.mousePhenotypeEvidence;
    }

    /**
     * @return HTML describing the phenotype evidence for the match
     */
    public String getFishPhenotypeEvidence() {
        return this.fishPhenotypeEvidence;
    }

    public float getHumanScore() {
        return (float) this.humanScore;
    }

    public float getMouseScore() {
        return (float) this.mouseScore;
    }

    public float getFishScore() {
        return (float) this.fishScore;
    }

    public float getWalkerScore() {
        return (float) this.walkerScore;
    }

    /**
     * Resets the value of the relevance score to a number between 0 and 1 The
     * scores resulting from random walk analysis are renormalized such that the
     * highest score is equal to 1 and the lowest score to 0. The
     * renormalization is performed by {@link exomizer.priority.GenewandererPriority GenewandererPriority}
     *
     * @param newscore new value for relevance score
     */
    public void resetRelevanceScore(float newscore) {
        this.genewandererScore = newscore;
    }

    @Override
    public String getFilterResultSummary() {
        return String.format("Random walk score: %.2f", this.genewandererScore);
    }

    /**
     * @return A list with detailed results of filtering. Not yet implemented
     * for gene wanderer.
     */
    @Override
    public java.util.ArrayList<String> getFilterResultList() {
        return null;
    }
=======
package de.charite.compbio.exomiser.priority;



import jannovar.common.Constants;
/**
 * 
 * @author Sebastian Koehler
 * @version 0.06 (6 January, 2014).
 */
public class DynamicPhenoWandererRelevanceScore implements RelevanceScore  {
    /**
     * The Random walk similarity score.
     */
    private double genewandererScore;
    private String evidence;
    private String humanPhenotypeEvidence;
    private String mousePhenotypeEvidence;
    private String fishPhenotypeEvidence;

    /**
     * @param score The similarity score assigned by the random walk.
     */
    public DynamicPhenoWandererRelevanceScore(double score, String evidence, String humanPhenotypeEvidence, String mousePhenotypeEvidence, String fishPhenotypeEvidence) {
	this.genewandererScore = score;
        this.evidence = evidence;
        this.humanPhenotypeEvidence = humanPhenotypeEvidence;
        this.mousePhenotypeEvidence = mousePhenotypeEvidence;
        this.fishPhenotypeEvidence = fishPhenotypeEvidence;
    }



    /** 
     * @see exomizer.priority.IRelevanceScore#getRelevanceScore
     */
    @Override public float getRelevanceScore() {
	return (float)genewandererScore;
    }

  
    /**
     * This is call for genes with no PPI data; they are assigned a score of zero.
     * They will be assigned a score equivalent to the median of all genes by
     * the function {@code prioritize_listofgenes} in 
     * {@link exomizer.priority.IPriority IPriority}.
     * basically as a kind of uniform prior.
     */
    public static DynamicPhenoWandererRelevanceScore noPPIDataScore() {
	float nodatascore = 0f;
	DynamicPhenoWandererRelevanceScore grs = new DynamicPhenoWandererRelevanceScore(nodatascore,"","","","");
	return grs;
    }


    /** 
     * @return An HTML list with an entry representing the GeneWanderer (Random walk) similarity score.
     * @see exomizer.filter.Triage#getHTMLCode()
     */
    @Override public String getHTMLCode() {
        //return String.format("<ul><li>Similarity score: %.3f %s</li></ul>",this.genewandererScore,this.evidence);
        return this.evidence;
    }

     /** 
     * @return HTML describing the phenotype evidence for the match
     */
    public String getHumanPhenotypeEvidence() {
        return this.humanPhenotypeEvidence;
    }
    
        /** 
     * @return HTML describing the phenotype evidence for the match
     */
    public String getMousePhenotypeEvidence() {
        return this.mousePhenotypeEvidence;
    }
    
        /** 
     * @return HTML describing the phenotype evidence for the match
     */
    public String getFishPhenotypeEvidence() {
        return this.fishPhenotypeEvidence;
    }
    
    /**
     * Resets the value of the relevance score to a number between 0 and 1
     * The scores resulting from random walk analysis are renormalized such that the
     * highest score is equal to 1 and the lowest score to 0. The renormalization is
     * performed by {@link exomizer.priority.GenewandererPriority GenewandererPriority}
     * @param newscore new value for relevance score
     */
    public void resetRelevanceScore(float newscore){
	this.genewandererScore = newscore;
    }


    @Override public String getFilterResultSummary() {
	return String.format("Random walk score: %.2f", this.genewandererScore);
    }
    /** @return A list with detailed results of filtering. Not yet implemented for gene wanderer. */
    @Override public java.util.ArrayList<String> getFilterResultList(){
	return null;
    }


>>>>>>> 9e37b8ab
}<|MERGE_RESOLUTION|>--- conflicted
+++ resolved
@@ -1,4 +1,3 @@
-<<<<<<< HEAD
 package de.charite.compbio.exomiser.priority;
 
 import jannovar.common.Constants;
@@ -133,112 +132,4 @@
     public java.util.ArrayList<String> getFilterResultList() {
         return null;
     }
-=======
-package de.charite.compbio.exomiser.priority;
-
-
-
-import jannovar.common.Constants;
-/**
- * 
- * @author Sebastian Koehler
- * @version 0.06 (6 January, 2014).
- */
-public class DynamicPhenoWandererRelevanceScore implements RelevanceScore  {
-    /**
-     * The Random walk similarity score.
-     */
-    private double genewandererScore;
-    private String evidence;
-    private String humanPhenotypeEvidence;
-    private String mousePhenotypeEvidence;
-    private String fishPhenotypeEvidence;
-
-    /**
-     * @param score The similarity score assigned by the random walk.
-     */
-    public DynamicPhenoWandererRelevanceScore(double score, String evidence, String humanPhenotypeEvidence, String mousePhenotypeEvidence, String fishPhenotypeEvidence) {
-	this.genewandererScore = score;
-        this.evidence = evidence;
-        this.humanPhenotypeEvidence = humanPhenotypeEvidence;
-        this.mousePhenotypeEvidence = mousePhenotypeEvidence;
-        this.fishPhenotypeEvidence = fishPhenotypeEvidence;
-    }
-
-
-
-    /** 
-     * @see exomizer.priority.IRelevanceScore#getRelevanceScore
-     */
-    @Override public float getRelevanceScore() {
-	return (float)genewandererScore;
-    }
-
-  
-    /**
-     * This is call for genes with no PPI data; they are assigned a score of zero.
-     * They will be assigned a score equivalent to the median of all genes by
-     * the function {@code prioritize_listofgenes} in 
-     * {@link exomizer.priority.IPriority IPriority}.
-     * basically as a kind of uniform prior.
-     */
-    public static DynamicPhenoWandererRelevanceScore noPPIDataScore() {
-	float nodatascore = 0f;
-	DynamicPhenoWandererRelevanceScore grs = new DynamicPhenoWandererRelevanceScore(nodatascore,"","","","");
-	return grs;
-    }
-
-
-    /** 
-     * @return An HTML list with an entry representing the GeneWanderer (Random walk) similarity score.
-     * @see exomizer.filter.Triage#getHTMLCode()
-     */
-    @Override public String getHTMLCode() {
-        //return String.format("<ul><li>Similarity score: %.3f %s</li></ul>",this.genewandererScore,this.evidence);
-        return this.evidence;
-    }
-
-     /** 
-     * @return HTML describing the phenotype evidence for the match
-     */
-    public String getHumanPhenotypeEvidence() {
-        return this.humanPhenotypeEvidence;
-    }
-    
-        /** 
-     * @return HTML describing the phenotype evidence for the match
-     */
-    public String getMousePhenotypeEvidence() {
-        return this.mousePhenotypeEvidence;
-    }
-    
-        /** 
-     * @return HTML describing the phenotype evidence for the match
-     */
-    public String getFishPhenotypeEvidence() {
-        return this.fishPhenotypeEvidence;
-    }
-    
-    /**
-     * Resets the value of the relevance score to a number between 0 and 1
-     * The scores resulting from random walk analysis are renormalized such that the
-     * highest score is equal to 1 and the lowest score to 0. The renormalization is
-     * performed by {@link exomizer.priority.GenewandererPriority GenewandererPriority}
-     * @param newscore new value for relevance score
-     */
-    public void resetRelevanceScore(float newscore){
-	this.genewandererScore = newscore;
-    }
-
-
-    @Override public String getFilterResultSummary() {
-	return String.format("Random walk score: %.2f", this.genewandererScore);
-    }
-    /** @return A list with detailed results of filtering. Not yet implemented for gene wanderer. */
-    @Override public java.util.ArrayList<String> getFilterResultList(){
-	return null;
-    }
-
-
->>>>>>> 9e37b8ab
 }