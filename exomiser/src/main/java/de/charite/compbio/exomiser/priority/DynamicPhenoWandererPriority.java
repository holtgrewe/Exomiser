--- conflicted
+++ resolved
@@ -1,4 +1,3 @@
-<<<<<<< HEAD
 package de.charite.compbio.exomiser.priority;
 
 import jannovar.common.Constants;
@@ -32,7 +31,7 @@
  * @author Sebastian Koehler
  * @version 0.09 (3 November, 2013)
  */
-public class DynamicPhenoWandererPriority implements IPriority, Constants {
+public class DynamicPhenoWandererPriority implements Priority, Constants {
 
     private Connection connection = null;
     /**
@@ -903,902 +902,4 @@
             throws ExomizerInitializationException {
         this.connection = connection;
     }
-}
-=======
-package de.charite.compbio.exomiser.priority;
-
-import jannovar.common.Constants;
-
-import java.util.ArrayList;
-
-import org.jblas.DoubleMatrix;
-
-import de.charite.compbio.exomiser.common.FilterType;
-import de.charite.compbio.exomiser.exception.ExomizerInitializationException;
-import de.charite.compbio.exomiser.exome.Gene;
-import de.charite.compbio.exomiser.priority.util.DataMatrix;
-import java.sql.Connection;
-import java.sql.PreparedStatement;
-import java.sql.ResultSet;
-import java.sql.SQLException;
-import java.util.*;
-
-/**
- * Filter genes according to the random walk proximity in the protein-protein
- * interaction network. <P> The files required for the constructor of this
- * filter should be downloaded from:
- * http://compbio.charite.de/hudson/job/randomWalkMatrix/lastSuccessfulBuild/artifact/
- * <P> This class coordinates random walk analysis as described in the paper <a
- * hred="http://www.ncbi.nlm.nih.gov/pubmed/18371930"> Walking the interactome
- * for prioritization of candidate disease genes</a>.
- *
- * @see <a
- * href="http://compbio.charite.de/hudson/job/randomWalkMatrix/">RandomWalk
- * Hudson page</a>
- * @author Sebastian Koehler
- * @version 0.09 (3 November, 2013)
- */
-public class DynamicPhenoWandererPriority implements Priority {
-
-    private Connection connection = null;
-    /**
-     * A list of error-messages
-     */
-    private ArrayList<String> error_record = null;
-    /**
-     * A list of messages that can be used to create a display in a HTML page or
-     * elsewhere.
-     */
-    private ArrayList<String> messages = null;
-    /**
-     * Number of variants considered by this filter
-     */
-    private int n_before = 0;
-    /**
-     * Number of variants after applying this filter.
-     */
-    private int n_after = 0;
-    /**
-     * The random walk matrix object
-     */
-    private DataMatrix randomWalkMatrix = null;
-    private ArrayList<Integer> phenoGenes = new ArrayList<Integer>();
-    private ArrayList<String> phenoGeneSymbols = new ArrayList<String>();
-    private String hpo_ids;
-    private String candGene;
-    private String disease;
-    private Map<Integer, Double> scores = new HashMap<Integer, Double>();
-    private Map<Integer, Double> mouseScores = new HashMap<Integer, Double>();
-    private Map<Integer, Double> humanScores = new HashMap<Integer, Double>();
-    private Map<Integer, Double> fishScores = new HashMap<Integer, Double>();
-    private Map<Integer, String> humanDiseases = new HashMap<Integer, String>();
-    private Map<String, String> hpoTerms = new HashMap<String, String>();
-    private Map<String, String> mpoTerms = new HashMap<String, String>();
-    private Map<String, String> zpoTerms = new HashMap<String, String>();
-    private Map<String, String> diseaseTerms = new HashMap<String, String>();
-    private HashMap<Integer, HashMap<String, HashMap<Float, String>>> hpMpMatches = new HashMap<Integer, HashMap<String, HashMap<Float, String>>>();
-    private HashMap<Integer, HashMap<String, HashMap<Float, String>>> hpHpMatches = new HashMap<Integer, HashMap<String, HashMap<Float, String>>>();
-    private HashMap<Integer, HashMap<String, HashMap<Float, String>>> hpZpMatches = new HashMap<Integer, HashMap<String, HashMap<Float, String>>>();
-    /**
-     * This is the matrix of similarities between the seeed genes and all genes
-     * in the network, i.e., p<sub>infinity</sub>.
-     */
-    private DoubleMatrix combinedProximityVector;
-
-    /**
-     * Create a new instance of the {@link GenewandererPriority}.
-     *
-     * Assumes the list of seed genes (Entrez gene IDs) has been set!! This
-     * happens with the method
-     *  {@link #setParameters}.
-     *
-     * @param randomWalkMatrixFileZip The zipped(!) RandomWalk matrix file.
-     * @param randomWalkGeneId2IndexFileZip The zipped(!) file with the mapping
-     * between Entrez-Ids and Matrix-Indices.
-     * @throws ExomizerInitializationException
-     * @see <a
-     * href="http://compbio.charite.de/hudson/job/randomWalkMatrix/">Uberpheno
-     * Hudson page</a>
-     */
-    public DynamicPhenoWandererPriority(String randomWalkMatrixFileZip, String randomWalkGeneId2IndexFileZip, String hpo_ids, String candGene, String disease, DataMatrix rwMatrix)
-            throws ExomizerInitializationException {
-        this.hpo_ids = hpo_ids;
-        this.candGene = candGene;
-        this.disease = disease;
-
-        if (rwMatrix == null) {
-            try {
-                randomWalkMatrix = new DataMatrix(randomWalkMatrixFileZip, randomWalkGeneId2IndexFileZip, true);
-            } catch (Exception e) {
-                /*
-                 * This exception is thrown if the files for the random walk
-                 * cannot be found.
-                 */
-                String rwe = String.format("Unable to initialize the random walk matrix: %s", e.toString());
-                throw new ExomizerInitializationException(rwe);
-            }
-        } else {
-            System.out.println("USING bootstrapped matrix");
-            randomWalkMatrix = rwMatrix;
-        }
-        /*
-         * some logging stuff
-         */
-        this.error_record = new ArrayList<String>();
-        this.messages = new ArrayList<String>();
-    }
-
-    /**
-     * @see exomizer.priority.IPriority#getPriorityName()
-     */
-    @Override
-    public String getPriorityName() {
-        return "Phenotypic analysis";
-    }
-
-    /**
-     * Flag to output results of filtering against Genewanderer.
-     */
-    @Override
-    public FilterType getPriorityTypeConstant() {
-        return FilterType.DYNAMIC_PHENOWANDERER_FILTER;
-    }
-
-    /**
-     * Set hpo_ids variable based on the entered disease
-     */
-    private void setHPOfromDisease(String disease) throws ExomizerInitializationException {
-        String hpo_query = String.format("SELECT hp_id FROM disease_hp WHERE disease_id = ?");
-        PreparedStatement hpoIdsStatement = null;
-        try {
-            hpoIdsStatement = connection.prepareStatement(hpo_query);
-            hpoIdsStatement.setString(1, disease);
-            ResultSet rs = hpoIdsStatement.executeQuery();
-            rs.next();
-            hpo_ids = rs.getString(1);
-        } catch (SQLException e) {
-            String error = "Problem setting up SQL query:" + hpo_query;
-            throw new ExomizerInitializationException(error);
-        }
-    }
-
-    private HashMap<Integer, HashMap<String, HashMap<Float, String>>> runDynamicQuery(PreparedStatement findMappingStatement, PreparedStatement findAnnotationStatement, String[] hps_initial, String species) throws ExomizerInitializationException {
-
-        ArrayList<String> hp_list = new ArrayList<String>();
-        HashMap<String, Float> mapped_terms = new HashMap<String, Float>();
-        HashMap<String, Float> best_mapped_term_score = new HashMap<String, Float>();
-        HashMap<String, String> best_mapped_term_mpid = new HashMap<String, String>();
-        HashMap<String, Integer> knownMps = new HashMap<String, Integer>();
-        HashMap<Integer, HashMap<String, HashMap<Float, String>>> hpMatches = new HashMap<Integer, HashMap<String, HashMap<Float, String>>>();
-        for (String hpid : hps_initial) {
-            try {
-                findMappingStatement.setString(1, hpid);
-                ResultSet rs = findMappingStatement.executeQuery();
-                int found = 0;
-                while (rs.next()) {
-                    //found = 1;
-                    String mp_id = rs.getString(1);
-                    knownMps.put(mp_id, 1);
-                    StringBuffer hashKey = new StringBuffer();
-                    hashKey.append(hpid);
-                    hashKey.append(mp_id);
-                    float score = rs.getFloat(2);
-                    mapped_terms.put(hashKey.toString(), score);
-                    if (species.equals("human")) {
-                        if (hpid.equals(mp_id)) {
-                            best_mapped_term_score.put(hpid, score);
-                            best_mapped_term_mpid.put(hpid, mp_id);
-                            found = 1;
-                        }
-                    } else {
-                        if (best_mapped_term_score.get(hpid) != null) {
-                            if (score > best_mapped_term_score.get(hpid)) {
-                                best_mapped_term_score.put(hpid, score);
-                                best_mapped_term_mpid.put(hpid, mp_id);
-                            }
-                        } else {
-                            best_mapped_term_score.put(hpid, score);
-                            best_mapped_term_mpid.put(hpid, mp_id);
-                            found = 1;
-                        }
-                    }
-                }
-                if (found == 1) {
-                    hp_list.add(hpid);
-                }
-            } catch (SQLException e) {
-                String error = "Problem setting up SQL query:";
-                throw new ExomizerInitializationException(error);
-            }
-        }
-        String[] hps = new String[hp_list.size()];
-        hp_list.toArray(hps);
-        // calculate perfect model scores
-        float sum_best_score = 0f;
-        float best_max_score = 0f;
-        int best_hit_counter = 0;
-        // loop over each hp id should start herre
-        for (String hpid : hps) {
-            if (best_mapped_term_score.get(hpid) != null) {
-                float hp_score = best_mapped_term_score.get(hpid);
-                // add in scores for best match for the HP term                                                                                                                                                
-                sum_best_score += hp_score;
-                best_hit_counter++;
-                if (hp_score > best_max_score) {
-                    best_max_score = hp_score;
-                }
-                // add in MP-HP hits                                                                                                                                                                           
-                String mpid = best_mapped_term_mpid.get(hpid);
-                float best_score = 0f;
-                for (String hpid2 : hps) {
-                    StringBuffer hashKey = new StringBuffer();
-                    hashKey.append(hpid2);
-                    hashKey.append(mpid);
-                    if (mapped_terms.get(hashKey.toString()) != null && mapped_terms.get(hashKey.toString()) > best_score) {
-                        best_score = mapped_terms.get(hashKey.toString());
-                    }
-                }
-                // add in scores for best match for the MP term                                                                                                                                                
-                sum_best_score += best_score;
-                best_hit_counter++;
-                if (best_score > best_max_score) {
-                    best_max_score = best_score;
-                }
-            }
-        }
-        float best_avg_score = sum_best_score / best_hit_counter;
-        // calculate score for this gene
-        try {
-            ResultSet rs = findAnnotationStatement.executeQuery();
-            while (rs.next()) {
-                String hit = rs.getString(1);
-                String mp_ids = rs.getString(2);
-                int entrez = rs.getInt(3);
-                String humanGene = rs.getString(4);
-                String[] mp_initial = mp_ids.split(",");
-                ArrayList<String> mp_list = new ArrayList<String>();
-                for (String mpid : mp_initial) {
-                    if (knownMps.get(mpid) != null) {
-                        mp_list.add(mpid);
-                    }
-                }
-                String[] mps = new String[mp_list.size()];
-                mp_list.toArray(mps);
-
-                int row_column_count = hps.length + mps.length;
-                float max_score = 0f;
-                float sum_best_hit_rows_columns_score = 0f;
-
-                for (String hpid : hps) {
-                    float best_score = 0f;
-                    for (String mpid : mps) {
-                        StringBuffer hashKey = new StringBuffer();
-                        hashKey.append(hpid);
-                        hashKey.append(mpid);
-                        if (mapped_terms.get(hashKey.toString()) != null) {
-                            float score = mapped_terms.get(hashKey.toString());
-                            // identify best match                                                                                                                                                                 
-                            if (score > best_score) {
-                                best_score = score;
-                            }
-                            if (score > 1.75) {
-                                if (hpMatches.get(entrez) == null) {
-                                    hpMatches.put(entrez, new HashMap<String, HashMap<Float, String>>());
-                                    hpMatches.get(entrez).put(hpid, new HashMap<Float, String>());
-                                    hpMatches.get(entrez).get(hpid).put(score, mpid);
-                                } else if (hpMatches.get(entrez).get(hpid) == null) {
-                                    hpMatches.get(entrez).put(hpid, new HashMap<Float, String>());
-                                    hpMatches.get(entrez).get(hpid).put(score, mpid);
-                                } else if (hpMatches.get(entrez).get(hpid).keySet().iterator().next() < score) {
-                                    hpMatches.get(entrez).get(hpid).clear();
-                                    hpMatches.get(entrez).get(hpid).put(score, mpid);
-                                }
-                            }
-                        }
-                    }
-                    if (best_score != 0) {
-                        sum_best_hit_rows_columns_score += best_score;
-                        if (best_score > max_score) {
-                            max_score = best_score;
-                        }
-                    }
-                }
-                // Reciprocal hits                                                                                                                                                                                 
-                for (String mpid : mps) {
-                    float best_score = 0f;
-                    for (String hpid : hps) {
-                        StringBuffer hashKey = new StringBuffer();
-                        hashKey.append(hpid);
-                        hashKey.append(mpid);
-                        if (mapped_terms.get(hashKey.toString()) != null) {
-                            float score = mapped_terms.get(hashKey.toString());
-                            // identify best match                                                                                                                                                                 
-                            if (score > best_score) {
-                                best_score = score;
-                            }
-                            if (score > 1.75) {
-                                if (hpMatches.get(entrez) == null) {
-                                    hpMatches.put(entrez, new HashMap<String, HashMap<Float, String>>());
-                                    hpMatches.get(entrez).put(hpid, new HashMap<Float, String>());
-                                    hpMatches.get(entrez).get(hpid).put(score, mpid);
-                                } else if (hpMatches.get(entrez).get(hpid) == null) {
-                                    hpMatches.get(entrez).put(hpid, new HashMap<Float, String>());
-                                    hpMatches.get(entrez).get(hpid).put(score, mpid);
-                                } else if (hpMatches.get(entrez).get(hpid).keySet().iterator().next() < score) {
-                                    hpMatches.get(entrez).get(hpid).clear();
-                                    hpMatches.get(entrez).get(hpid).put(score, mpid);
-                                }
-                            }
-                        }
-                    }
-                    if (best_score != 0) {
-                        sum_best_hit_rows_columns_score += best_score;
-                        if (best_score > max_score) {
-                            max_score = best_score;
-                        }
-                    }
-                }
-                // calculate combined score
-                if (sum_best_hit_rows_columns_score != 0) {
-                    double avg_best_hit_rows_columns_score = sum_best_hit_rows_columns_score / row_column_count;
-                    double combined_score = 50 * (max_score / best_max_score
-                            + avg_best_hit_rows_columns_score / best_avg_score);
-                    if (combined_score > 100) {
-                        combined_score = 100;
-                    }
-                    double score = combined_score / 100;
-                    /*
-                     * Adjust human score as a hit that is 60% of the perfect
-                     * (identical) HPO match is a much better match than
-                     * something that is 60% of the perfect mouse match -
-                     * imperfect HP-MP mapping
-                     */
-                    if (species.equals("human")) {
-                        score = score + ((1 - score) / 2);
-                    }
-                    // adjust fish score - over-scoring at moment as even a perfect fish match is much worse than the mouse and human hits
-                    if (species.equals("fish")) {
-                        score = score - ((score) / 2);
-                    }
-                    // code to catch hit to known disease-gene association for purposes of benchmarking i.e to simulate novel gene discovery performance
-                    if ((hit == null ? disease == null : hit.equals(disease))
-                            && (humanGene == null ? candGene == null : humanGene.equals(candGene))) {
-                        //System.out.println("FOUND self hit " + disease + ":"+candGene);
-                        if (scores.get(entrez) != null) {
-                            phenoGenes.add(entrez);
-                            phenoGeneSymbols.add(humanGene);
-                        }
-                    } else {
-                        if (scores.get(entrez) != null) {
-                            if (score > scores.get(entrez)) {
-                                scores.put(entrez, score);
-                                if (species.equals("human")) {
-                                    humanScores.put(entrez, score);
-                                    humanDiseases.put(entrez, hit);
-                                } else if (species.equals("fish")) {
-                                    fishScores.put(entrez, score);
-                                } else if (species.equals("mouse")) {
-                                    mouseScores.put(entrez, score);
-                                }
-                            }
-                        } else {
-                            if (score > 0.65) {// only build PPI network for high qual hits
-                                phenoGenes.add(entrez);
-                                phenoGeneSymbols.add(humanGene);
-                            }
-                            scores.put(entrez, score);
-                            if (species.equals("human")) {
-                                humanScores.put(entrez, score);
-                                humanDiseases.put(entrez, hit);
-                            } else if (species.equals("fish")) {
-                                fishScores.put(entrez, score);
-                            } else if (species.equals("mouse")) {
-                                mouseScores.put(entrez, score);
-                            }
-                        }
-                    }
-                }
-            }//end of rs
-        } catch (SQLException e) {
-            String error = "Problem setting up SQL query:";
-            throw new ExomizerInitializationException(error);
-        }
-        return hpMatches;
-    }
-
-    /**
-     * Compute the distance of all genes in the Random Walk matrix to the set of
-     * seed genes given by the user.
-     */
-    private void computeDistanceAllNodesFromStartNodes() throws ExomizerInitializationException {
-        if (disease != null) {
-            setHPOfromDisease(disease);
-        }
-        // retrieve disease id to term mappings
-        String disease_query = "SELECT disease_id, diseasename FROM disease";
-        PreparedStatement diseaseTermsStatement = null;
-        try {
-            diseaseTermsStatement = connection.prepareStatement(disease_query);
-            ResultSet rs = diseaseTermsStatement.executeQuery();
-            while (rs.next()) {
-                String diseaseId = rs.getString(1);
-                String diseaseTerm = rs.getString(2);
-                diseaseId = diseaseId.trim();
-                diseaseTerms.put(diseaseId, diseaseTerm);
-            }
-
-        } catch (SQLException e) {
-            String error = "Problem setting up SQL query:" + disease_query;
-            throw new ExomizerInitializationException(error);
-        }
-
-        // retriev hp and mp id to term mappings
-        String hpo_query = "select id, lcname from hpo";
-        PreparedStatement hpoTermsStatement = null;
-        try {
-            hpoTermsStatement = connection.prepareStatement(hpo_query);
-            ResultSet rs = hpoTermsStatement.executeQuery();
-            while (rs.next()) {
-                String hpId = rs.getString(1);
-                String hpTerm = rs.getString(2);
-                hpId = hpId.trim();
-                hpoTerms.put(hpId, hpTerm);
-            }
-
-        } catch (SQLException e) {
-            String error = "Problem setting up SQL query:" + hpo_query;
-            throw new ExomizerInitializationException(error);
-        }
-        String mpo_query = "SELECT mp_id, mp_term FROM mp";
-        PreparedStatement mpoTermsStatement = null;
-        try {
-            mpoTermsStatement = connection.prepareStatement(mpo_query);
-            ResultSet rs = mpoTermsStatement.executeQuery();
-            while (rs.next()) {
-                String mpId = rs.getString(1);
-                String mpTerm = rs.getString(2);
-                mpId = mpId.trim();
-                mpoTerms.put(mpId, mpTerm);
-            }
-
-        } catch (SQLException e) {
-            String error = "Problem setting up SQL query:" + hpo_query;
-            throw new ExomizerInitializationException(error);
-        }
-        String zpo_query = "SELECT zp_id, zp_term FROM zp";
-        PreparedStatement zpoTermsStatement = null;
-        try {
-            zpoTermsStatement = connection.prepareStatement(zpo_query);
-            ResultSet rs = zpoTermsStatement.executeQuery();
-            while (rs.next()) {
-                String zpId = rs.getString(1);
-                String zpTerm = rs.getString(2);
-                zpId = zpId.trim();
-                zpoTerms.put(zpId, zpTerm);
-            }
-
-        } catch (SQLException e) {
-            String error = "Problem setting up SQL query:" + hpo_query;
-            throw new ExomizerInitializationException(error);
-        }
-        // Mouse
-        String mapping_query = String.format("SELECT mp_id, score FROM hp_mp_mappings M WHERE M.hp_id = ?");
-        PreparedStatement findMappingStatement = null;
-        try {
-            findMappingStatement = connection.prepareStatement(mapping_query);
-        } catch (SQLException e) {
-            String error = "Problem setting up SQL query:" + mapping_query;
-            throw new ExomizerInitializationException(error);
-        }
-        PreparedStatement findAnnotationStatement = null;
-        String annotation = String.format("SELECT mouse_model_id, mp_id, entrez_id, human_gene_symbol, M.mgi_gene_id, M.mgi_gene_symbol FROM mgi_mp M, human2mouse_orthologs H WHERE M.mgi_gene_id=H.mgi_gene_id and human_gene_symbol != 'null'");
-        try {
-            findAnnotationStatement = connection.prepareStatement(annotation);
-        } catch (SQLException e) {
-            String error = "Problem setting up SQL query:" + annotation;
-            throw new ExomizerInitializationException(error);
-        }
-        String[] hps_initial = hpo_ids.split(",");
-        hpMpMatches = runDynamicQuery(findMappingStatement, findAnnotationStatement, hps_initial, "mouse");
-
-
-        // Human
-        mapping_query = String.format("SELECT hp_id_hit, score FROM hp_hp_mappings M WHERE M.hp_id = ?");
-        findMappingStatement = null;
-        try {
-            findMappingStatement = connection.prepareStatement(mapping_query);
-        } catch (SQLException e) {
-            String error = "Problem setting up SQL query:" + mapping_query;
-            throw new ExomizerInitializationException(error);
-        }
-        annotation = String.format("SELECT H.disease_id, hp_id, gene_id, human_gene_symbol FROM human2mouse_orthologs hm, disease_hp M, disease H WHERE hm.entrez_id=H.gene_id AND M.disease_id=H.disease_id");
-        try {
-            findAnnotationStatement = connection.prepareStatement(annotation);
-        } catch (SQLException e) {
-            String error = "Problem setting up SQL query:" + annotation;
-            throw new ExomizerInitializationException(error);
-        }
-        hpHpMatches = runDynamicQuery(findMappingStatement, findAnnotationStatement, hps_initial, "human");
-
-        // Fish
-        mapping_query = String.format("SELECT zp_id, score FROM hp_zp_mappings M WHERE M.hp_id = ?");
-        try {
-            findMappingStatement = connection.prepareStatement(mapping_query);
-        } catch (SQLException e) {
-            String error = "Problem setting up SQL query:" + mapping_query;
-            throw new ExomizerInitializationException(error);
-        }
-        annotation = String.format("SELECT zfin_model_id, zp_id, entrez_id, human_gene_symbol, M.zfin_gene_id, M.zfin_gene_symbol FROM zfin_zp M, human2fish_orthologs H WHERE M.zfin_gene_id=H.zfin_gene_id and human_gene_symbol != 'null'");
-        try {
-            findAnnotationStatement = connection.prepareStatement(annotation);
-        } catch (SQLException e) {
-            String error = "Problem setting up SQL query:" + annotation;
-            throw new ExomizerInitializationException(error);
-        }
-        hps_initial = hpo_ids.split(",");
-        hpZpMatches = runDynamicQuery(findMappingStatement, findAnnotationStatement, hps_initial, "fish");
-
-        int rows = randomWalkMatrix.data.getColumn(0).getRows();
-        int cols = phenoGenes.size();
-        DoubleMatrix combinedProximityVector = DoubleMatrix.zeros(rows, cols);
-        int c = 0;
-        DoubleMatrix column = null;
-        for (Integer seedGeneEntrezId : phenoGenes) {
-            if (!randomWalkMatrix.objectid2idx.containsKey(seedGeneEntrezId)) {
-                c++;
-                continue;
-            } else {
-                int indexOfGene = randomWalkMatrix.objectid2idx.get(seedGeneEntrezId);
-                column = randomWalkMatrix.data.getColumn(indexOfGene);
-                // weight column by phenoScore 
-                double score = scores.get(seedGeneEntrezId);
-                column = column.mul(score);
-                combinedProximityVector.putColumn(c, column);
-                c++;
-            }
-        }
-        // Take the best score
-        this.combinedProximityVector = combinedProximityVector;
-        //this.combinedProximityVector = combinedProximityVector.rowMaxs();
-    }
-
-    /**
-     * @return list of messages representing process, result, and if any, errors
-     * of score filtering.
-     */
-    public ArrayList<String> getMessages() {
-        if (this.error_record.size() > 0) {
-            for (String s : error_record) {
-                this.messages.add("Error: " + s);
-            }
-        }
-        return this.messages;
-    }
-
-    /**
-     * Prioritize a list of candidate {@link exomizer.exome.Gene Gene} objects
-     * (the candidate genes have rare, potentially pathogenic variants). <P> You
-     * have to call {@link #setParameters} before running this function.
-     *
-     * @param gene_list List of candidate genes.
-     * @see exomizer.filter.Filter#filter_list_of_variants(java.util.ArrayList)
-     */
-    @Override
-    public void prioritizeGenes(List<Gene> gene_list) {
-        try {
-            computeDistanceAllNodesFromStartNodes();
-        } catch (ExomizerInitializationException e) {
-            String error = String.format("Error computing distance for all nodes", e.toString());
-        }
-        if (phenoGenes == null || phenoGenes.size() < 1) {
-            throw new RuntimeException("Please specify a valid list of known genes!");
-        }
-        int PPIdataAvailable = 0;
-        int totalGenes = gene_list.size();
-
-        for (Gene gene : gene_list) {
-            String evidence = "";
-            String humanPhenotypeEvidence = "";
-            String mousePhenotypeEvidence = "";
-            String fishPhenotypeEvidence = "";
-            double val = 0f;
-            // DIRECT PHENO HIT
-            int entrezGeneID = gene.getEntrezGeneID();
-            if (scores.get(entrezGeneID) != null) {
-                val = scores.get(entrezGeneID);
-                // HUMAN
-                if (humanScores.get(entrezGeneID) != null) {
-                    String diseaseId = humanDiseases.get(entrezGeneID);
-                    String diseaseLink = diseaseTerms.get(diseaseId);
-                    if (diseaseId.split(":")[0].equals("OMIM")) {
-                        diseaseId = diseaseId.split(":")[1];
-                        diseaseLink = "<a href=\"http://www.omim.org/" + diseaseId + "\">" + diseaseLink + "</a>";
-                    } else {
-                        diseaseId = diseaseId.split(":")[1];
-                        diseaseLink = "<a href=\"http://www.orpha.net/consor/cgi-bin/OC_Exp.php?lng=en&Expert=" + diseaseId + "\">" + diseaseLink + "</a>";
-                    }
-                    evidence = evidence + String.format("<ul><li>Phenotypic similarity %.3f to %s associated with %s. <a class=\"op1\" id=\"" + entrezGeneID + "\"><button type=\"button\">Best Phenotype Matches</button></a></li></ul>", humanScores.get(gene.getEntrezGeneID()), diseaseLink, gene.getGeneSymbol());
-                    if (hpHpMatches.get(entrezGeneID) != null) {
-                        String[] hps_initial = hpo_ids.split(",");
-                        for (String hpId : hps_initial) {
-                            String hpTerm = hpoTerms.get(hpId);
-                            if (hpHpMatches.get(entrezGeneID).get(hpId) != null) {
-                                Set<Float> hpIdScores = hpHpMatches.get(entrezGeneID).get(hpId).keySet();
-                                for (float hpIdScore : hpIdScores) {
-                                    String hpIdHit = hpHpMatches.get(entrezGeneID).get(hpId).get(hpIdScore);
-                                    String hpTermHit = hpoTerms.get(hpIdHit);
-                                    humanPhenotypeEvidence = humanPhenotypeEvidence + String.format("%s (%s)|%s (%s)[", hpTerm, hpId, hpTermHit, hpIdHit);
-                                }
-                            } else {
-                                humanPhenotypeEvidence = humanPhenotypeEvidence + String.format("%s (%s)|[", hpTerm, hpId);
-                            }
-                        }
-                    }
-                }
-                // MOUSE
-                if (mouseScores.get(gene.getEntrezGeneID()) != null) {
-                    evidence = evidence + String.format("<ul><li>Phenotypic similarity %.3f to mouse mutant involving <a href=\"http://www.informatics.jax.org/searchtool/Search.do?query=%s\">%s</a>. <a class=\"op2\" id=\"" + entrezGeneID + "\"><button type=\"button\">Best Phenotype Matches</button></a></li></ul>", mouseScores.get(gene.getEntrezGeneID()), gene.getGeneSymbol(), gene.getGeneSymbol());
-                    if (hpMpMatches.get(gene.getEntrezGeneID()) != null) {
-                        String[] hps_initial = hpo_ids.split(",");
-                        for (String hpId : hps_initial) {
-                            String hpTerm = hpoTerms.get(hpId);
-                            if (hpMpMatches.get(entrezGeneID).get(hpId) != null) {
-                                Set<Float> hpIdScores = hpMpMatches.get(entrezGeneID).get(hpId).keySet();
-                                for (float hpIdScore : hpIdScores) {
-                                    String mpIdHit = hpMpMatches.get(entrezGeneID).get(hpId).get(hpIdScore);
-                                    String mpTermHit = mpoTerms.get(mpIdHit);
-                                    mousePhenotypeEvidence = mousePhenotypeEvidence + String.format("%s (%s)|%s (%s)[", hpTerm, hpId, mpTermHit, mpIdHit);
-                                }
-                            } else {
-                                mousePhenotypeEvidence = mousePhenotypeEvidence + String.format("%s (%s)|[", hpTerm, hpId);
-                            }
-                        }
-                    }
-                }
-                // FISH
-                if (fishScores.get(gene.getEntrezGeneID()) != null) {
-                    evidence = evidence + String.format("<ul><li>Phenotypic similarity %.3f to zebrafish mutant involving <a href=\"http://zfin.org/action/quicksearch/query?query=%s\">%s</a>. <a class=\"op3\" id=\"" + entrezGeneID + "\"><button type=\"button\">Best Phenotype Matches</button></a></li></ul>", fishScores.get(gene.getEntrezGeneID()), gene.getGeneSymbol(), gene.getGeneSymbol());
-                    //evidence = evidence + "<br>Best phenotype matches: ";
-                    if (hpZpMatches.get(gene.getEntrezGeneID()) != null) {
-                        String[] hps_initial = hpo_ids.split(",");
-                        for (String hpId : hps_initial) {
-                            String hpTerm = hpoTerms.get(hpId);
-                            if (hpZpMatches.get(entrezGeneID).get(hpId) != null) {
-                                Set<Float> hpIdScores = hpZpMatches.get(entrezGeneID).get(hpId).keySet();
-                                for (float hpIdScore : hpIdScores) {
-                                    String zpIdHit = hpZpMatches.get(entrezGeneID).get(hpId).get(hpIdScore);
-                                    String zpTermHit = zpoTerms.get(zpIdHit);
-                                    fishPhenotypeEvidence = fishPhenotypeEvidence + String.format("%s (%s)|%s (%s)[", hpTerm, hpId, zpTermHit, zpIdHit);
-                                }
-                            } else {
-                                fishPhenotypeEvidence = fishPhenotypeEvidence + String.format("%s (%s)|[", hpTerm, hpId);
-                            }
-                        }
-                    }
-                }
-                ++PPIdataAvailable;
-            } //INTERACTION WITH A HIGH QUALITY MOUSE/HUMAN PHENO HIT => 0 to 0.65 once scaled
-            else if (randomWalkMatrix.objectid2idx.containsKey(gene.getEntrezGeneID())) {
-                int col_idx = computeSimStartNodesToNode(gene);
-                int row_idx = randomWalkMatrix.objectid2idx.get(gene.getEntrezGeneID());
-                val = combinedProximityVector.get(row_idx, col_idx);
-                String closestGene = phenoGeneSymbols.get(col_idx);
-                String thisGene = gene.getGeneSymbol();
-                //String stringDbImageLink = "http://string-db.org/api/image/networkList?identifiers=" + thisGene + "%0D" + closestGene + "&required_score=700&network_flavor=evidence&species=9606&limit=20";
-                String stringDbLink = "http://string-db.org/newstring_cgi/show_network_section.pl?identifiers=" + thisGene + "%0D" + closestGene + "&required_score=700&network_flavor=evidence&species=9606&limit=20";
-                double phenoScore = scores.get(phenoGenes.get(col_idx));
-                entrezGeneID = phenoGenes.get(col_idx);
-                // HUMAN
-                if (humanScores.get(phenoGenes.get(col_idx)) != null) {
-                    String diseaseId = humanDiseases.get(phenoGenes.get(col_idx));
-                    String diseaseLink = diseaseTerms.get(diseaseId);
-                    if (diseaseId.split(":")[0].equals("OMIM")) {
-                        diseaseId = diseaseId.split(":")[1];
-                        diseaseLink = "<a href=\"http://www.omim.org/" + diseaseId + "\">" + diseaseLink + "</a>";
-                    } else {
-                        diseaseId = diseaseId.split(":")[1];
-                        diseaseLink = "<a href=\"http://www.orpha.net/consor/cgi-bin/OC_Exp.php?lng=en&Expert=" + diseaseId + "\">" + diseaseLink + "</a>";
-                    }
-                    evidence = evidence + String.format("<ul><li>Proximity in <a href=\"%s\">interactome to %s</a> and phenotypic similarity to %s associated with %s. <a class=\"op1\" id=\"" + gene.getEntrezGeneID() + "\"><button type=\"button\">Best Phenotype Matches</button></a></li></ul>", stringDbLink, closestGene, diseaseLink, closestGene);
-                    //evidence = evidence + "<br>Best phenotype matches";
-                    if (hpHpMatches.get(phenoGenes.get(col_idx)) != null) {
-                        String[] hps_initial = hpo_ids.split(",");
-                        for (String hpId : hps_initial) {
-                            String hpTerm = hpoTerms.get(hpId);
-                            if (hpHpMatches.get(entrezGeneID).get(hpId) != null) {
-                                Set<Float> hpIdScores = hpHpMatches.get(entrezGeneID).get(hpId).keySet();
-                                for (float hpIdScore : hpIdScores) {
-                                    String hpIdHit = hpHpMatches.get(entrezGeneID).get(hpId).get(hpIdScore);
-                                    String hpTermHit = hpoTerms.get(hpIdHit);
-                                    humanPhenotypeEvidence = humanPhenotypeEvidence + String.format("%s (%s)|%s (%s)[", hpTerm, hpId, hpTermHit, hpIdHit);
-                                }
-                            } else {
-                                humanPhenotypeEvidence = humanPhenotypeEvidence + String.format("%s (%s)|[", hpTerm, hpId);
-                            }
-                        }
-                    }
-                }
-                // MOUSE
-                if (mouseScores.get(phenoGenes.get(col_idx)) != null) {
-                    evidence = evidence + String.format("<ul><li>Proximity in <a href=\"%s\">interactome to %s</a> and phenotypic similarity to mouse mutant of %s. <a class=\"op2\" id=\"" + gene.getEntrezGeneID() + "\"><button type=\"button\">Best Phenotype Matches</button></a></li></ul>", stringDbLink, closestGene, closestGene);
-                    //evidence = evidence + "<br>Best phenotype matches: ";
-                    if (hpMpMatches.get(phenoGenes.get(col_idx)) != null) {
-                        String[] hps_initial = hpo_ids.split(",");
-                        for (String hpId : hps_initial) {
-                            String hpTerm = hpoTerms.get(hpId);
-                            if (hpMpMatches.get(entrezGeneID).get(hpId) != null) {
-                                Set<Float> hpIdScores = hpMpMatches.get(entrezGeneID).get(hpId).keySet();
-                                for (float hpIdScore : hpIdScores) {
-                                    String mpIdHit = hpMpMatches.get(entrezGeneID).get(hpId).get(hpIdScore);
-                                    String mpTermHit = mpoTerms.get(mpIdHit);
-                                    mousePhenotypeEvidence = mousePhenotypeEvidence + String.format("%s (%s)|%s (%s)[", hpTerm, hpId, mpTermHit, mpIdHit);
-                                }
-                            } else {
-                                mousePhenotypeEvidence = mousePhenotypeEvidence + String.format("%s (%s)|[", hpTerm, hpId);
-                            }
-                        }
-                    }
-
-                }
-                // FISH
-                if (fishScores.get(phenoGenes.get(col_idx)) != null) {
-                    evidence = evidence + String.format("<ul><li>Proximity in <a href=\"%s\">interactome to %s</a> and phenotypic similarity to fish mutant of %s.  <a class=\"op3\" id=\"" + gene.getEntrezGeneID() + "\"><button type=\"button\">Best Phenotype Matches</button></a></li></ul>", stringDbLink, closestGene, closestGene);
-                    //evidence = evidence + "<br>Best phenotype matches: ";
-                    if (hpZpMatches.get(phenoGenes.get(col_idx)) != null) {
-                        String[] hps_initial = hpo_ids.split(",");
-                        for (String hpId : hps_initial) {
-                            String hpTerm = hpoTerms.get(hpId);
-                            if (hpZpMatches.get(entrezGeneID).get(hpId) != null) {
-                                Set<Float> hpIdScores = hpZpMatches.get(entrezGeneID).get(hpId).keySet();
-                                for (float hpIdScore : hpIdScores) {
-                                    String zpIdHit = hpZpMatches.get(entrezGeneID).get(hpId).get(hpIdScore);
-                                    String zpTermHit = zpoTerms.get(zpIdHit);
-                                    fishPhenotypeEvidence = mousePhenotypeEvidence + String.format("%s (%s)|%s (%s)[", hpTerm, hpId, zpTermHit, zpIdHit);
-                                }
-                            } else {
-                                fishPhenotypeEvidence = mousePhenotypeEvidence + String.format("%s (%s)|[", hpTerm, hpId);
-                            }
-                        }
-                    }
-                }
-                ++PPIdataAvailable;
-            } // NO PHENO HIT OR PPI INTERACTION
-            else {
-                evidence = "<ul><li>No phenotype or PPI evidence</li></ul>";
-            }
-            DynamicPhenoWandererRelevanceScore relScore = new DynamicPhenoWandererRelevanceScore(val, evidence, humanPhenotypeEvidence, mousePhenotypeEvidence, fishPhenotypeEvidence);
-            gene.addRelevanceScore(relScore, FilterType.DYNAMIC_PHENOWANDERER_FILTER);
-        }
-
-        /*
-         * refactor all scores for genes that are not direct pheno-hits but in
-         * PPI with them to a linear range
-         */
-        TreeMap<Float, List<Gene>> geneScoreMap = new TreeMap<Float, List<Gene>>();
-        for (Gene g : gene_list) {
-            if (scores.get(g.getEntrezGeneID()) == null && randomWalkMatrix.objectid2idx.containsKey(g.getEntrezGeneID())) {// Only do for non-pheno direct hits
-                float geneScore = g.getRelevanceScore(FilterType.DYNAMIC_PHENOWANDERER_FILTER);
-                if (geneScoreMap.containsKey(geneScore)) {
-                    List<Gene> geneScoreGeneList = geneScoreMap.get(geneScore);
-                    geneScoreGeneList.add(g);
-                } else {
-                    List<Gene> geneScoreGeneList = new ArrayList<Gene>();
-                    geneScoreGeneList.add(g);
-                    geneScoreMap.put(geneScore, geneScoreGeneList);
-                }
-            }
-        }
-        float rank = 1;
-        Set<Float> set = geneScoreMap.descendingKeySet();
-        Iterator<Float> i = set.iterator();
-        while (i.hasNext()) {
-            float score = i.next();
-            List<Gene> geneScoreGeneList = geneScoreMap.get(score);
-            int sharedHits = geneScoreGeneList.size();
-            float adjustedRank = rank;
-            if (sharedHits > 1) {
-                adjustedRank = rank + (sharedHits / 2);
-            }
-            float newScore = 0.65f - 0.65f * (adjustedRank / gene_list.size());
-            rank = rank + sharedHits;
-            for (Gene g : geneScoreGeneList) {
-                g.resetRelevanceScore(FilterType.DYNAMIC_PHENOWANDERER_FILTER, newScore);
-            }
-        }
-        String s = String.format("Phenotype and Protein-Protein Interaction evidence was available for %d of %d genes (%.1f%%)",
-                PPIdataAvailable, totalGenes, 100f * ((float) PPIdataAvailable / (float) totalGenes));
-        this.messages.add(s);
-        String[] hps_initial = hpo_ids.split(",");
-        String hpInput = "";
-        for (String hp : hps_initial) {
-            String hpTerm = hpoTerms.get(hp);
-            hpInput = hpInput + (String.format("%s (%s), ", hpTerm, hp));
-        }
-        //this.messages.add(hpInput);// now display all HPO terms on results no need for this
-        this.n_before = totalGenes;
-        this.n_after = totalGenes;
-    }
-
-    /**
-     * This causes a summary of RW prioritization to appear in the HTML output
-     * of the exomizer
-     */
-    public boolean displayInHTML() {
-        return true;
-    }
-
-    /**
-     * @return HTML code for displaying the HTML output of the Exomizer.
-     */
-    public String getHTMLCode() {
-        if (messages == null) {
-            return "Error initializing Random Walk matrix";
-        } else if (messages.size() == 1) {
-            return String.format("<ul><li>%s</li></ul>", messages.get(0));
-        } else {
-            StringBuffer sb = new StringBuffer();
-            sb.append("<ul>\n");
-            for (String m : messages) {
-                sb.append(String.format("<li>%s</li>\n", m));
-            }
-            sb.append("</ul>\n");
-            return sb.toString();
-        }
-    }
-
-    /**
-     * Get number of variants before filter was applied.
-     */
-    public int getBefore() {
-        return this.n_before;
-    }
-
-    /**
-     * Get number of variants after filter was applied.
-     */
-    public int getAfter() {
-        return this.n_after;
-    }
-
-    /**
-     * This function retrieves the random walk similarity score for the gene
-     *
-     * @param nodeToCompute Gene for which the RW score is to bee retrieved
-     */
-    private int computeSimStartNodesToNode(Gene nodeToCompute) {
-        int idx = randomWalkMatrix.objectid2idx.get(nodeToCompute.getEntrezGeneID());
-        int c = 0;
-        double val = 0;
-        int bestHitIndex = 0;
-        for (Integer seedGeneEntrezId : phenoGenes) {
-            if (!randomWalkMatrix.objectid2idx.containsKey(seedGeneEntrezId)) {
-                c++;
-                continue;
-            } else {
-                double cellVal = combinedProximityVector.get(idx, c);
-                if (cellVal > val) {
-                    val = cellVal;
-                    bestHitIndex = c;
-                }
-                c++;
-            }
-        }
-        return bestHitIndex;
-    }
-
-    @Override
-    public void setParameters(String par) throws ExomizerInitializationException {
-    }
-
-    /**
-     * Initialize the database connection and call {@link #setUpSQLPreparedStatements}
-     *
-     * @param connection A connection to a postgreSQL database from the exomizer
-     * or tomcat.
-     */
-    public void setDatabaseConnection(java.sql.Connection connection)
-            throws ExomizerInitializationException {
-        this.connection = connection;
-    }
-}
->>>>>>> 9e37b8ab
+}