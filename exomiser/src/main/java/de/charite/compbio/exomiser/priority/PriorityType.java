package de.charite.compbio.exomiser.priority;

/**
 *
 * @author Jules Jacobse <jules.jacobsen@sanger.ac.uk>
 */
public enum PriorityType {
   
    /**
     * Flag to represent results of filtering against an inheritance pattern.
     *//**
     * Flag to represent results of filtering against an inheritance pattern.
     */
    INHERITANCE_MODE_PRIORITY("inheritance-mode", ScoringMode.RAW_SCORE),
    /**
     * Flag to represent results of filtering against MGI phenotype data (Phenodigm)
     */
    PHENODIGM_MGI_PRIORITY("phenodigm-mgi", ScoringMode.RAW_SCORE),
    /**
     * Flag to represent results of filtering against phenotype data (Uberpheno)
     */
    UBERPHENO_PRIORITY("uber-pheno", ScoringMode.RAW_SCORE),
    /**
     * Flag to represent results of filtering against PPI-RandomWalk-proximity
     */
    GENEWANDERER_PRIORITY("gene-wanderer", ScoringMode.RAW_SCORE),
    /**
     * Flag to represent results of filtering against PPI-RandomWalk-proximity
     * and dynamic human and mouse phenotypes
     */
<<<<<<< HEAD
    DYNAMIC_PHENOWANDERER_PRIORITY("dynamic-pheno-wanderer"),
    DYNAMIC_PHENOWANDERER_PRIORITY_MONARCH_TABLES("dynamic-pheno-wanderer-monarch-tables"),
    DYNAMIC_PHENOWANDERER_PRIORITY_MONARCH_SERVICES("dynamic-pheno-wanderer-monarch-services"),
=======
    DYNAMIC_PHENOWANDERER_PRIORITY("dynamic-pheno-wanderer", ScoringMode.RAW_SCORE),
>>>>>>> a75cf261
    /**
     * Flag to represent results of annotating against OMIM data
     */
    OMIM_PRIORITY("omim", ScoringMode.RAW_SCORE),
    /**
     * Flag for BOQA prioritizer.
     */
    BOQA_PRIORITY("boqa", ScoringMode.RAW_SCORE),
    /**
     * Flag for phenomizer prioritizer
     */
    PHENOMIZER_PRIORITY("phenomizer", ScoringMode.RAW_SCORE),
    /**
     * Flag for dynamic phenodigm filter.
     */
<<<<<<< HEAD
    DYNAMIC_PHENODIGM_PRIORITY("dynamic-phenodigm"),
    
=======
    DYNAMIC_PHENODIGM_PRIORITY("dynamic-phenodigm", ScoringMode.RAW_SCORE),

>>>>>>> a75cf261
    /**
     * Not set type - default for when things go wrong.
     */
    NOT_SET("", ScoringMode.RAW_SCORE);
    
    /**
     * The string representation of the FilterType as used when specifying the type on the command-line.
     */
    private final String commandLineValue;
    private final ScoringMode scoringMode;
    
    private PriorityType(String commandLineValue, ScoringMode scoringMode) {
        this.commandLineValue = commandLineValue;
        this.scoringMode = scoringMode;
    }
    
    public String getCommandLineValue() {
        return commandLineValue;
    }

    public ScoringMode getScoringMode() {
        return scoringMode;
    }
    
    /**
     * Returns the type of Priority for the 
     * @param value
     * @return 
     */
    public static PriorityType valueOfCommandLine(String value) {
        for (PriorityType priorityType : values()) {
            if (priorityType.commandLineValue.equals(value)) {
                return priorityType;
            }
        }
        return PriorityType.NOT_SET;
    }
}
<|MERGE_RESOLUTION|>--- conflicted
+++ resolved
@@ -1,97 +1,90 @@
-package de.charite.compbio.exomiser.priority;
-
-/**
- *
- * @author Jules Jacobse <jules.jacobsen@sanger.ac.uk>
- */
-public enum PriorityType {
-   
-    /**
-     * Flag to represent results of filtering against an inheritance pattern.
-     *//**
-     * Flag to represent results of filtering against an inheritance pattern.
-     */
-    INHERITANCE_MODE_PRIORITY("inheritance-mode", ScoringMode.RAW_SCORE),
-    /**
-     * Flag to represent results of filtering against MGI phenotype data (Phenodigm)
-     */
-    PHENODIGM_MGI_PRIORITY("phenodigm-mgi", ScoringMode.RAW_SCORE),
-    /**
-     * Flag to represent results of filtering against phenotype data (Uberpheno)
-     */
-    UBERPHENO_PRIORITY("uber-pheno", ScoringMode.RAW_SCORE),
-    /**
-     * Flag to represent results of filtering against PPI-RandomWalk-proximity
-     */
-    GENEWANDERER_PRIORITY("gene-wanderer", ScoringMode.RAW_SCORE),
-    /**
-     * Flag to represent results of filtering against PPI-RandomWalk-proximity
-     * and dynamic human and mouse phenotypes
-     */
-<<<<<<< HEAD
-    DYNAMIC_PHENOWANDERER_PRIORITY("dynamic-pheno-wanderer"),
-    DYNAMIC_PHENOWANDERER_PRIORITY_MONARCH_TABLES("dynamic-pheno-wanderer-monarch-tables"),
-    DYNAMIC_PHENOWANDERER_PRIORITY_MONARCH_SERVICES("dynamic-pheno-wanderer-monarch-services"),
-=======
-    DYNAMIC_PHENOWANDERER_PRIORITY("dynamic-pheno-wanderer", ScoringMode.RAW_SCORE),
->>>>>>> a75cf261
-    /**
-     * Flag to represent results of annotating against OMIM data
-     */
-    OMIM_PRIORITY("omim", ScoringMode.RAW_SCORE),
-    /**
-     * Flag for BOQA prioritizer.
-     */
-    BOQA_PRIORITY("boqa", ScoringMode.RAW_SCORE),
-    /**
-     * Flag for phenomizer prioritizer
-     */
-    PHENOMIZER_PRIORITY("phenomizer", ScoringMode.RAW_SCORE),
-    /**
-     * Flag for dynamic phenodigm filter.
-     */
-<<<<<<< HEAD
-    DYNAMIC_PHENODIGM_PRIORITY("dynamic-phenodigm"),
-    
-=======
-    DYNAMIC_PHENODIGM_PRIORITY("dynamic-phenodigm", ScoringMode.RAW_SCORE),
-
->>>>>>> a75cf261
-    /**
-     * Not set type - default for when things go wrong.
-     */
-    NOT_SET("", ScoringMode.RAW_SCORE);
-    
-    /**
-     * The string representation of the FilterType as used when specifying the type on the command-line.
-     */
-    private final String commandLineValue;
-    private final ScoringMode scoringMode;
-    
-    private PriorityType(String commandLineValue, ScoringMode scoringMode) {
-        this.commandLineValue = commandLineValue;
-        this.scoringMode = scoringMode;
-    }
-    
-    public String getCommandLineValue() {
-        return commandLineValue;
-    }
-
-    public ScoringMode getScoringMode() {
-        return scoringMode;
-    }
-    
-    /**
-     * Returns the type of Priority for the 
-     * @param value
-     * @return 
-     */
-    public static PriorityType valueOfCommandLine(String value) {
-        for (PriorityType priorityType : values()) {
-            if (priorityType.commandLineValue.equals(value)) {
-                return priorityType;
-            }
-        }
-        return PriorityType.NOT_SET;
-    }
-}
+package de.charite.compbio.exomiser.priority;
+
+/**
+ *
+ * @author Jules Jacobse <jules.jacobsen@sanger.ac.uk>
+ */
+public enum PriorityType {
+   
+    /**
+     * Flag to represent results of filtering against an inheritance pattern.
+     *//**
+     * Flag to represent results of filtering against an inheritance pattern.
+     */
+    INHERITANCE_MODE_PRIORITY("inheritance-mode", ScoringMode.RAW_SCORE),
+    /**
+     * Flag to represent results of filtering against MGI phenotype data (Phenodigm)
+     */
+    PHENODIGM_MGI_PRIORITY("phenodigm-mgi", ScoringMode.RAW_SCORE),
+    /**
+     * Flag to represent results of filtering against phenotype data (Uberpheno)
+     */
+    UBERPHENO_PRIORITY("uber-pheno", ScoringMode.RAW_SCORE),
+    /**
+     * Flag to represent results of filtering against PPI-RandomWalk-proximity
+     */
+    GENEWANDERER_PRIORITY("gene-wanderer", ScoringMode.RAW_SCORE),
+    /**
+     * Flag to represent results of filtering against PPI-RandomWalk-proximity
+     * and dynamic human and mouse phenotypes
+     */
+
+    DYNAMIC_PHENOWANDERER_PRIORITY("dynamic-pheno-wanderer", ScoringMode.RAW_SCORE),
+    DYNAMIC_PHENOWANDERER_PRIORITY_MONARCH_TABLES("dynamic-pheno-wanderer-monarch-tables", ScoringMode.RAW_SCORE),
+    DYNAMIC_PHENOWANDERER_PRIORITY_MONARCH_SERVICES("dynamic-pheno-wanderer-monarch-services", ScoringMode.RAW_SCORE),
+
+    /**
+     * Flag to represent results of annotating against OMIM data
+     */
+    OMIM_PRIORITY("omim", ScoringMode.RAW_SCORE),
+    /**
+     * Flag for BOQA prioritizer.
+     */
+    BOQA_PRIORITY("boqa", ScoringMode.RAW_SCORE),
+    /**
+     * Flag for phenomizer prioritizer
+     */
+    PHENOMIZER_PRIORITY("phenomizer", ScoringMode.RAW_SCORE),
+    /**
+     * Flag for dynamic phenodigm filter.
+     */
+    DYNAMIC_PHENODIGM_PRIORITY("dynamic-phenodigm", ScoringMode.RAW_SCORE),
+    
+    /**
+     * Not set type - default for when things go wrong.
+     */
+    NOT_SET("", ScoringMode.RAW_SCORE);
+    
+    /**
+     * The string representation of the FilterType as used when specifying the type on the command-line.
+     */
+    private final String commandLineValue;
+    private final ScoringMode scoringMode;
+    
+    private PriorityType(String commandLineValue, ScoringMode scoringMode) {
+        this.commandLineValue = commandLineValue;
+        this.scoringMode = scoringMode;
+    }
+    
+    public String getCommandLineValue() {
+        return commandLineValue;
+    }
+
+    public ScoringMode getScoringMode() {
+        return scoringMode;
+    }
+    
+    /**
+     * Returns the type of Priority for the 
+     * @param value
+     * @return 
+     */
+    public static PriorityType valueOfCommandLine(String value) {
+        for (PriorityType priorityType : values()) {
+            if (priorityType.commandLineValue.equals(value)) {
+                return priorityType;
+            }
+        }
+        return PriorityType.NOT_SET;
+    }
+}