--- conflicted
+++ resolved
@@ -36,11 +36,8 @@
  */
 public class ResultsWriterUtils {
 
-<<<<<<< HEAD
     private static final Logger logger = LoggerFactory.getLogger(ResultsWriterUtils.class);
 
-=======
->>>>>>> 013983a1
     private static final FilterReportFactory filterReportFactory = new FilterReportFactory();
 
     /**
@@ -56,11 +53,7 @@
         String specifiedFileExtension = outputFormat.getFileExtension();
         String outFileExtension = FilenameUtils.getExtension(outFileName);
         if (outFileExtension.isEmpty() || outFileName.endsWith("-results")) {
-<<<<<<< HEAD
             //default filename will end in the build number and "-results"
-=======
-            // default filename will end in the build number and "-results"
->>>>>>> 013983a1
             outFileName = String.format("%s.%s", outFileName, specifiedFileExtension);
         } else {
             outFileName = outFileName.replace(outFileExtension, specifiedFileExtension);
@@ -76,26 +69,6 @@
      * @param variantEvaluations
      * @return
      */
-<<<<<<< HEAD
-    public static List<VariantTypeCount> makeVariantTypeCounters(List<VariantEvaluation> variantEvaluations) {
-        VariantTypeCounter variantTypeCounter = makeVariantTypeCounter(variantEvaluations);
-
-        List<VariantTypeCount> variantTypeCounters = new ArrayList<>();
-
-        Iterator<VariantType> iter = variantTypeCounter.getVariantTypeIterator();
-        while (iter.hasNext()) {
-            VariantType variantType = iter.next();
-            List<Integer> typeSpecificCounts = variantTypeCounter.getTypeSpecificCounts(variantType);
-            VariantTypeCount variantTypeCount = new VariantTypeCount(variantType, typeSpecificCounts);
-            variantTypeCounters.add(variantTypeCount);
-        }
-
-        return variantTypeCounters;
-    }
-
-    protected static VariantTypeCounter makeVariantTypeCounter(List<VariantEvaluation> variantEvaluations) {
-
-=======
     public static List<VariantEffectCount> makeVariantEffectCounters(List<VariantEvaluation> variantEvaluations) {
 
         // all used Jannovar VariantEffects
@@ -143,7 +116,6 @@
     }
 
     protected static VariantEffectCounter makeVariantEffectCounter(List<VariantEvaluation> variantEvaluations) {
->>>>>>> 013983a1
         if (variantEvaluations.isEmpty()) {
             return new VariantEffectCounter(0);
         }
@@ -166,7 +138,6 @@
         List<FilterType> filtersApplied = FilterFactory.determineFilterTypesToRun(settings);
         return filterReportFactory.makeFilterReports(filtersApplied, settings, sampleData);
 
-<<<<<<< HEAD
     }
 
     public static List<Gene> getMaxPassedGenes(List<Gene> genes, int maxGenes) {
@@ -202,8 +173,4 @@
         return passedGenes;
     }
 
-=======
-    }
-
->>>>>>> 013983a1
 }