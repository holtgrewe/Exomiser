--- conflicted
+++ resolved
@@ -131,12 +131,7 @@
             //we'll leave it up to the user to decide
             return true;
         } else {
-<<<<<<< HEAD
-            return VariantTypePathogenicityScores.getPathogenicityScoreOf(EnumSet.of(variantEffect)) >= DEFAULT_PATHOGENICITY_THRESHOLD;
-            // need to change for Genomiser so intronic and intergenic variants get through as well
-=======
             return VariantTypePathogenicityScores.getPathogenicityScoreOf(variantEffect) >= DEFAULT_PATHOGENICITY_THRESHOLD;
->>>>>>> a1d903be
         }
     }
 
