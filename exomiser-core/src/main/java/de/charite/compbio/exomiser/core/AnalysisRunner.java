--- conflicted
+++ resolved
@@ -83,14 +83,10 @@
             logger.info("Running VariantFilter: {}", filter);
             int counter = 0;
             for (Gene gene : genes) {
-<<<<<<< HEAD
                 if (gene.passedFilters()) {
                     List<VariantEvaluation> filteredVariantEvaluations = variantFilterRunner.run(filter, gene.getVariantEvaluations());
                     counter = counter + filteredVariantEvaluations.size();
                 }
-=======
-                variantFilterRunner.run(filter, gene.getVariantEvaluations());
->>>>>>> 5834e2c9
             }
             logger.info(counter + " variants after filtering");
             return;
