/*
 * To change this license header, choose License Headers in Project Properties.
 * To change this template file, choose Tools | Templates
 * and open the template in the editor.
 */
package de.charite.compbio.exomiser.core.factories;

import de.charite.compbio.exomiser.core.dao.CADDDao;
import de.charite.compbio.exomiser.core.model.Variant;
<<<<<<< HEAD
import de.charite.compbio.exomiser.core.dao.FrequencyDao;
import de.charite.compbio.exomiser.core.dao.PathogenicityDao;
import de.charite.compbio.exomiser.core.dao.RegulatoryFeatureDao;
import de.charite.compbio.exomiser.core.filters.RegulatoryFeatureFilter;
import de.charite.compbio.exomiser.core.model.frequency.FrequencyData;
=======
>>>>>>> 60850172
import de.charite.compbio.exomiser.core.model.VariantEvaluation;
import de.charite.compbio.exomiser.core.model.frequency.FrequencyData;
import de.charite.compbio.exomiser.core.model.pathogenicity.PathogenicityData;
import de.charite.compbio.jannovar.annotation.VariantEffect;
import org.slf4j.Logger;
import org.slf4j.LoggerFactory;

<<<<<<< HEAD
import org.springframework.beans.factory.annotation.Autowired;
import org.springframework.context.annotation.Lazy;
import org.springframework.stereotype.Service;

=======
>>>>>>> 60850172
/**
 *
 * @author Jules Jacobsen <jules.jacobsen@sanger.ac.uk>
 */
<<<<<<< HEAD
@Service
public class VariantDataService {
    
    @Autowired
    private FrequencyDao frequencyDao;
    @Autowired
    private PathogenicityDao pathogenicityDao;
    @Lazy
    @Autowired
    private CADDDao caddDao;
    @Autowired
    private RegulatoryFeatureDao regulatoryFeatureDao;
    
    private static final Logger logger = LoggerFactory.getLogger(VariantDataService.class);
    
    //todo: move this method into SimpleVariantFilterRunner
    public void setVariantFrequencyAndPathogenicityData(VariantEvaluation variantEvaluation) {
        setVariantFrequencyData(variantEvaluation);
        setVariantPathogenicityData(variantEvaluation);
        setVariantCADDData(variantEvaluation);// TODO - this method is called by the simpleVariantFilterRunner so what will happen if no Tabix files - needs to check FilterType
        setVariantRegulatoryFeatureData(variantEvaluation);
    }
        
    public void setVariantFrequencyData(VariantEvaluation variantEvaluation) {
        FrequencyData freqData = getVariantFrequencyData(variantEvaluation);
        variantEvaluation.setFrequencyData(freqData);
    }

    public void setVariantPathogenicityData(VariantEvaluation variantEvaluation) {
        PathogenicityData pathData = getVariantPathogenicityData(variantEvaluation);
        variantEvaluation.setPathogenicityData(pathData);
    }
    
    public void setVariantCADDData(VariantEvaluation variantEvaluation) {
        // TODO - if pathogenicty filter is also set then we need to merge data - new method needed
        PathogenicityData pathData = getVariantCADDData(variantEvaluation);
        variantEvaluation.setPathogenicityData(pathData);
    }
    
    public void setVariantRegulatoryFeatureData(VariantEvaluation variantEvaluation) {
        if (variantEvaluation.getVariantEffect() == VariantEffect.INTERGENIC_VARIANT || variantEvaluation.getVariantEffect() == VariantEffect.UPSTREAM_GENE_VARIANT) {
            VariantEffect variantEffect = getVariantRegulatoryFeatureData(variantEvaluation);
            variantEvaluation.setVariantEffect(variantEffect);
        }
    }
=======
public interface VariantDataService {

    FrequencyData getVariantFrequencyData(Variant variant);
>>>>>>> 60850172

    PathogenicityData getVariantPathogenicityData(Variant variant);

    void setVariantFrequencyAndPathogenicityData(VariantEvaluation variantEvaluation);

    void setVariantFrequencyData(VariantEvaluation variantEvaluation);

    void setVariantPathogenicityData(VariantEvaluation variantEvaluation);
    
    public PathogenicityData getVariantCADDData(Variant variant) {
        PathogenicityData pathData = caddDao.getPathogenicityData(variant);
        return pathData;
    }
    
    public VariantEffect getVariantRegulatoryFeatureData(Variant variant) {
        VariantEffect variantEffect = regulatoryFeatureDao.getRegulatoryFeatureData(variant);
        return variantEffect;
    }
}<|MERGE_RESOLUTION|>--- conflicted
+++ resolved
@@ -7,14 +7,6 @@
 
 import de.charite.compbio.exomiser.core.dao.CADDDao;
 import de.charite.compbio.exomiser.core.model.Variant;
-<<<<<<< HEAD
-import de.charite.compbio.exomiser.core.dao.FrequencyDao;
-import de.charite.compbio.exomiser.core.dao.PathogenicityDao;
-import de.charite.compbio.exomiser.core.dao.RegulatoryFeatureDao;
-import de.charite.compbio.exomiser.core.filters.RegulatoryFeatureFilter;
-import de.charite.compbio.exomiser.core.model.frequency.FrequencyData;
-=======
->>>>>>> 60850172
 import de.charite.compbio.exomiser.core.model.VariantEvaluation;
 import de.charite.compbio.exomiser.core.model.frequency.FrequencyData;
 import de.charite.compbio.exomiser.core.model.pathogenicity.PathogenicityData;
@@ -22,68 +14,13 @@
 import org.slf4j.Logger;
 import org.slf4j.LoggerFactory;
 
-<<<<<<< HEAD
-import org.springframework.beans.factory.annotation.Autowired;
-import org.springframework.context.annotation.Lazy;
-import org.springframework.stereotype.Service;
-
-=======
->>>>>>> 60850172
 /**
  *
  * @author Jules Jacobsen <jules.jacobsen@sanger.ac.uk>
  */
-<<<<<<< HEAD
-@Service
-public class VariantDataService {
-    
-    @Autowired
-    private FrequencyDao frequencyDao;
-    @Autowired
-    private PathogenicityDao pathogenicityDao;
-    @Lazy
-    @Autowired
-    private CADDDao caddDao;
-    @Autowired
-    private RegulatoryFeatureDao regulatoryFeatureDao;
-    
-    private static final Logger logger = LoggerFactory.getLogger(VariantDataService.class);
-    
-    //todo: move this method into SimpleVariantFilterRunner
-    public void setVariantFrequencyAndPathogenicityData(VariantEvaluation variantEvaluation) {
-        setVariantFrequencyData(variantEvaluation);
-        setVariantPathogenicityData(variantEvaluation);
-        setVariantCADDData(variantEvaluation);// TODO - this method is called by the simpleVariantFilterRunner so what will happen if no Tabix files - needs to check FilterType
-        setVariantRegulatoryFeatureData(variantEvaluation);
-    }
-        
-    public void setVariantFrequencyData(VariantEvaluation variantEvaluation) {
-        FrequencyData freqData = getVariantFrequencyData(variantEvaluation);
-        variantEvaluation.setFrequencyData(freqData);
-    }
-
-    public void setVariantPathogenicityData(VariantEvaluation variantEvaluation) {
-        PathogenicityData pathData = getVariantPathogenicityData(variantEvaluation);
-        variantEvaluation.setPathogenicityData(pathData);
-    }
-    
-    public void setVariantCADDData(VariantEvaluation variantEvaluation) {
-        // TODO - if pathogenicty filter is also set then we need to merge data - new method needed
-        PathogenicityData pathData = getVariantCADDData(variantEvaluation);
-        variantEvaluation.setPathogenicityData(pathData);
-    }
-    
-    public void setVariantRegulatoryFeatureData(VariantEvaluation variantEvaluation) {
-        if (variantEvaluation.getVariantEffect() == VariantEffect.INTERGENIC_VARIANT || variantEvaluation.getVariantEffect() == VariantEffect.UPSTREAM_GENE_VARIANT) {
-            VariantEffect variantEffect = getVariantRegulatoryFeatureData(variantEvaluation);
-            variantEvaluation.setVariantEffect(variantEffect);
-        }
-    }
-=======
 public interface VariantDataService {
 
     FrequencyData getVariantFrequencyData(Variant variant);
->>>>>>> 60850172
 
     PathogenicityData getVariantPathogenicityData(Variant variant);
 
