--- conflicted
+++ resolved
@@ -17,26 +17,11 @@
  *  along with this program.  If not, see <http://www.gnu.org/licenses/>.
  */
 
-/*
- * To change this license header, choose License Headers in Project Properties.
- * To change this template file, choose Tools | Templates
- * and open the template in the editor.
- */
 package de.charite.compbio.exomiser.core.factories;
 
-<<<<<<< HEAD
-import de.charite.compbio.exomiser.core.dao.CaddDao;
-import de.charite.compbio.exomiser.core.dao.FrequencyDao;
-import de.charite.compbio.exomiser.core.dao.NcdsDao;
-import de.charite.compbio.exomiser.core.dao.PathogenicityDao;
-import de.charite.compbio.exomiser.core.dao.RegulatoryFeatureDao;
-import de.charite.compbio.exomiser.core.dao.TadDao;
+import de.charite.compbio.exomiser.core.dao.*;
 import de.charite.compbio.exomiser.core.model.Gene;
 import de.charite.compbio.exomiser.core.model.TopologicalDomain;
-=======
-import de.charite.compbio.exomiser.core.dao.*;
-import de.charite.compbio.exomiser.core.dao.RemmDao;
->>>>>>> 057fd8cb
 import de.charite.compbio.exomiser.core.model.frequency.Frequency;
 import de.charite.compbio.exomiser.core.model.frequency.FrequencyData;
 import de.charite.compbio.exomiser.core.model.frequency.RsId;
@@ -58,16 +43,17 @@
 import java.util.List;
 import java.util.Map;
 import static org.hamcrest.CoreMatchers.equalTo;
-import static org.hamcrest.CoreMatchers.is;
 import static org.hamcrest.CoreMatchers.notNullValue;
 import static org.junit.Assert.*;
 
 import org.junit.Before;
+import org.junit.Ignore;
 import org.junit.Test;
 import org.junit.runner.RunWith;
 import org.mockito.InjectMocks;
 import org.mockito.Mock;
 import org.mockito.Mockito;
+import org.mockito.MockitoAnnotations;
 import org.mockito.runners.MockitoJUnitRunner;
 import org.slf4j.Logger;
 import org.slf4j.LoggerFactory;
@@ -99,7 +85,8 @@
     private static final PathogenicityData PATH_DATA = new PathogenicityData(new PolyPhenScore(1), new MutationTasterScore(1), new SiftScore(0));
     private static final FrequencyData FREQ_DATA = new FrequencyData(new RsId(1234567), new Frequency(100.0f, FrequencySource.ESP_AFRICAN_AMERICAN));
     private static final PathogenicityData CADD_DATA = new PathogenicityData(new CaddScore(1));
-    
+    private static final VariantEffect REGULATORY_REGION = VariantEffect.REGULATORY_REGION_VARIANT;
+
     private VariantEvaluation variant;
     private static final VariantBuilder variantBuilder = new VariantBuilder(1, 1, "A", "T");
 
@@ -228,16 +215,16 @@
     public void serviceReturnsRegulatoryFeatureVariantEffectForIntergenicVariant() {
         variant = buildVariantOfType(VariantEffect.INTERGENIC_VARIANT);
         VariantEffect result = instance.getVariantRegulatoryFeatureData(variant);
-        assertThat(result, equalTo(REGULATORY_REGION_VARIANT));
+        assertThat(result, equalTo(REGULATORY_REGION));
     }
 
     @Test
     public void serviceReturnsRegulatoryFeaturelVariantEffectForUpstreamGeneVariant() {
         variant = buildVariantOfType(VariantEffect.UPSTREAM_GENE_VARIANT);
         VariantEffect result = instance.getVariantRegulatoryFeatureData(variant);
-        assertThat(result, equalTo(REGULATORY_REGION_VARIANT));
-    }
-    
+        assertThat(result, equalTo(REGULATORY_REGION));
+    }
+
     @Test
     public void serviceReturnsTopologicalDomains(){
         List<TopologicalDomain> tads = Arrays.asList(new TopologicalDomain(1, 1, 2, Collections.<String, Integer>emptyMap()));
