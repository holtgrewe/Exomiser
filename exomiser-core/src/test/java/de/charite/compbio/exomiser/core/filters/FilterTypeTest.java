/*
 * To change this license header, choose License Headers in Project Properties.
 * To change this template file, choose Tools | Templates
 * and open the template in the editor.
 */

package de.charite.compbio.exomiser.core.filters;

<<<<<<< HEAD
import org.hamcrest.CoreMatchers;
=======
>>>>>>> 60850172
import static org.hamcrest.CoreMatchers.equalTo;
import org.junit.Test;
import static org.junit.Assert.*;

/**
 *
 * @author Jules Jacobsen <jules.jacobsen@sanger.ac.uk>
 */
public class FilterTypeTest {
    
    public FilterTypeTest() {
    }

    /**
     * Test of valueOf method, of class FilterType.
     */
    @Test
    public void testValueOf() {
        String name = "FREQUENCY_FILTER";
        FilterType expResult = FilterType.FREQUENCY_FILTER;
        FilterType result = FilterType.valueOf(name);
        assertEquals(expResult, result);
    }
    
    @Test
    public void testGenePriorityScoreFilter() {
        FilterType filterType = FilterType.PRIORITY_SCORE_FILTER;
        String name = "PRIORITY_SCORE_FILTER";
        assertThat(FilterType.valueOf(name), equalTo(filterType));
        assertThat(filterType.toString(), equalTo("Gene priority score"));
    }
    
    @Test
    public void testGenePriorityScoreFilter() {
        FilterType filterType = FilterType.PRIORITY_SCORE_FILTER;
        String name = "PRIORITY_SCORE_FILTER";
        assertThat(FilterType.valueOf(name), equalTo(filterType));
        assertThat(filterType.toString(), equalTo("Gene priority score"));
    }
}<|MERGE_RESOLUTION|>--- conflicted
+++ resolved
@@ -6,10 +6,6 @@
 
 package de.charite.compbio.exomiser.core.filters;
 
-<<<<<<< HEAD
-import org.hamcrest.CoreMatchers;
-=======
->>>>>>> 60850172
 import static org.hamcrest.CoreMatchers.equalTo;
 import org.junit.Test;
 import static org.junit.Assert.*;
@@ -41,12 +37,4 @@
         assertThat(FilterType.valueOf(name), equalTo(filterType));
         assertThat(filterType.toString(), equalTo("Gene priority score"));
     }
-    
-    @Test
-    public void testGenePriorityScoreFilter() {
-        FilterType filterType = FilterType.PRIORITY_SCORE_FILTER;
-        String name = "PRIORITY_SCORE_FILTER";
-        assertThat(FilterType.valueOf(name), equalTo(filterType));
-        assertThat(filterType.toString(), equalTo("Gene priority score"));
-    }
 }