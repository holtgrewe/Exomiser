--- conflicted
+++ resolved
@@ -1,521 +1,3 @@
-<<<<<<< HEAD
-/*
- * To change this license header, choose License Headers in Project Properties.
- * To change this template file, choose Tools | Templates
- * and open the template in the editor.
- */
-package de.charite.compbio.exomiser.io;
-
-import java.io.BufferedWriter;
-import java.io.File;
-import java.io.FileWriter;
-import java.io.IOException;
-import java.nio.file.Path;
-import java.sql.Connection;
-import java.sql.PreparedStatement;
-import java.sql.ResultSet;
-import java.sql.SQLException;
-import javax.sql.DataSource;
-import org.slf4j.Logger;
-import org.slf4j.LoggerFactory;
-
-/**
- * Connects to Phenodigm and dumps out data in pipe delimited format to the
- * specified path.
- *
- * @author Jules Jacobsen <jules.jacobsen@sanger.ac.uk>
- */
-public class PhenodigmDataDumper {
-
-    private static final Logger logger = LoggerFactory.getLogger(PhenodigmDataDumper.class);
-    private static DataSource phenodigmConnection;
-
-    public PhenodigmDataDumper(DataSource dataSource) {
-        phenodigmConnection = dataSource;
-    }
-
-    /**
-     *
-     * @param outputPath
-     */
-    public static void dumpPhenodigmData(Path outputPath) {
-        logger.info("Starting to dump files");
-        if (outputPath.toFile().mkdir()) {
-            logger.info("Created new directory {} for Phenodigm datadumps.", outputPath);
-        }
-        dumpMp(outputPath, "mp.pg");
-        dumpMouseGeneOrthologs(outputPath, "human2mouseOrthologs.pg");
-        dumpDiseaseHp(outputPath, "diseaseHp.pg");
-        dumpMouseMp(outputPath, "mouseMp.pg");
-        dumpOmimTerms(outputPath, "omimTerms.pg");
-        dumpHpMpMapping(outputPath, "hpMpMapping.pg");
-        dumpHpHpMapping(outputPath, "hpHpMapping.pg");
-        dumpMouseGeneLevelSummary(outputPath, "mouseGeneLevelSummary.pg");
-        dumpFishGeneLevelSummary(outputPath, "fishGeneLevelSummary.pg");
-        dumpFishGeneOrthologs(outputPath, "human2fishOrthologs.pg");
-        dumpOrphanet(outputPath, "orphanet.pg");
-        dumpZp(outputPath, "zp.pg");
-        dumpFishZp(outputPath, "zfin_zp.pg");
-        dumpHpZpMapping(outputPath, "hpZpMapping.pg");
-        
-    }
-
-    protected static File dumpOrphanet(Path outputPath, String outName) {
-        File outfile = new File(outputPath.toFile(), outName);
-        logger.info("Dumping Orphanet data to file: {}", outfile);
-
-        String sql = "select distinct d.disease_id, entrezgene, disease_term "
-                + "from mouse_disease_gene_summary mdm, disease d, mouse_gene_ortholog mgo "
-                + "where d.disease_id=mdm.disease_id and mdm.model_gene_id = mgo.model_gene_id and "
-                + "human_curated = 1 and d.disease_id like '%ORPHA%' and entrezgene is not null";
-        //no need to close things when using the try-with-resources            
-        try (BufferedWriter writer = new BufferedWriter(new FileWriter(outfile));
-                Connection connection = phenodigmConnection.getConnection();
-                PreparedStatement ps = connection.prepareStatement(sql, ResultSet.TYPE_FORWARD_ONLY, ResultSet.CONCUR_READ_ONLY);) {
-            ps.setFetchSize(Integer.MIN_VALUE);
-
-            ResultSet rs = ps.executeQuery();
-            while (rs.next()) {
-                String diseaseId = rs.getString("disease_id");
-                String entrezId = rs.getString("entrezgene");
-                String diseaseTerm = rs.getString("disease_term");
-
-                String outLine = String.format("%s||%s|%s||", diseaseId, diseaseTerm,entrezId);
-                writer.write(outLine);
-                writer.newLine();
-            }
-
-        } catch (IOException | SQLException ex) {
-            logger.error(null, ex);
-        }
-        return outfile;
-    }
-
-    protected static File dumpMp(Path outputPath, String outName) {
-        File outfile = new File(outputPath.toFile(), outName);
-        logger.info("Dumping Phenodigm MP data to file: {}", outfile);
-
-        String sql = "select mp_id, term from mp";
-        //no need to close things when using the try-with-resources            
-        try (BufferedWriter writer = new BufferedWriter(new FileWriter(outfile));
-                Connection connection = phenodigmConnection.getConnection();
-                PreparedStatement ps = connection.prepareStatement(sql, ResultSet.TYPE_FORWARD_ONLY, ResultSet.CONCUR_READ_ONLY);) {
-            ps.setFetchSize(Integer.MIN_VALUE);
-
-            ResultSet rs = ps.executeQuery();
-            while (rs.next()) {
-                String mpId = rs.getString("mp_id");
-                String mpTerm = rs.getString("term");
-
-                String outLine = String.format("%s|%s", mpId, mpTerm);
-                writer.write(outLine);
-                writer.newLine();
-            }
-
-        } catch (IOException | SQLException ex) {
-            logger.error(null, ex);
-        }
-        return outfile;
-    }
-
-        protected static File dumpZp(Path outputPath, String outName) {
-        File outfile = new File(outputPath.toFile(), outName);
-        logger.info("Dumping Phenodigm ZP data to file: {}", outfile);
-
-        String sql = "select zp_id, term from zp";
-        //no need to close things when using the try-with-resources            
-        try (BufferedWriter writer = new BufferedWriter(new FileWriter(outfile));
-                Connection connection = phenodigmConnection.getConnection();
-                PreparedStatement ps = connection.prepareStatement(sql, ResultSet.TYPE_FORWARD_ONLY, ResultSet.CONCUR_READ_ONLY);) {
-            ps.setFetchSize(Integer.MIN_VALUE);
-
-            ResultSet rs = ps.executeQuery();
-            while (rs.next()) {
-                String zpId = rs.getString("zp_id");
-                String zpTerm = rs.getString("term");
-
-                String outLine = String.format("%s|%s", zpId, zpTerm);
-                writer.write(outLine);
-                writer.newLine();
-            }
-
-        } catch (IOException | SQLException ex) {
-            logger.error(null, ex);
-        }
-        return outfile;
-    }
-
-    
-    protected static File dumpMouseGeneOrthologs(Path outputPath, String outName) {
-        File outfile = new File(outputPath.toFile(), outName);
-        logger.info("Dumping Phenodigm MouseGeneOrtholog data to file: {}", outfile);
-
-        String sql = "select model_gene_id, model_gene_symbol, hgnc_gene_symbol, entrezgene from mouse_gene_ortholog where entrezgene is not NULL";
-        //no need to close things when using the try-with-resources            
-        try (BufferedWriter writer = new BufferedWriter(new FileWriter(outfile));
-                Connection connection = phenodigmConnection.getConnection();
-                PreparedStatement ps = connection.prepareStatement(sql, ResultSet.TYPE_FORWARD_ONLY, ResultSet.CONCUR_READ_ONLY);) {
-            ps.setFetchSize(Integer.MIN_VALUE);
-
-            ResultSet rs = ps.executeQuery();
-            while (rs.next()) {
-                String modelGeneId = rs.getString("model_gene_id");
-                String modelGeneSymbol = rs.getString("model_gene_symbol");
-                String hgncGeneId = rs.getString("hgnc_gene_symbol");
-                String entrez = rs.getString("entrezgene");
-
-                String outLine = String.format("%s|%s|%s|%s", modelGeneId, modelGeneSymbol, hgncGeneId, entrez);
-                writer.write(outLine);
-                writer.newLine();
-            }
-
-        } catch (IOException | SQLException ex) {
-            logger.error(null, ex);
-        }
-        return outfile;
-    }
-
-    protected static File dumpFishGeneOrthologs(Path outputPath, String outName) {
-        File outfile = new File(outputPath.toFile(), outName);
-        logger.info("Dumping Phenodigm FishGeneOrtholog data to file: {}", outfile);
-
-        String sql = "select model_gene_id, model_gene_symbol, hgnc_id, entrezgene from fish_gene_ortholog";
-        //no need to close things when using the try-with-resources            
-        try (BufferedWriter writer = new BufferedWriter(new FileWriter(outfile));
-                Connection connection = phenodigmConnection.getConnection();
-                PreparedStatement ps = connection.prepareStatement(sql, ResultSet.TYPE_FORWARD_ONLY, ResultSet.CONCUR_READ_ONLY);) {
-            ps.setFetchSize(Integer.MIN_VALUE);
-
-            ResultSet rs = ps.executeQuery();
-            while (rs.next()) {
-                String modelGeneId = rs.getString("model_gene_id");
-                String modelGeneSymbol = rs.getString("model_gene_symbol");
-                String hgncGeneId = rs.getString("hgnc_id");
-                String entrez = rs.getString("entrezgene");
-
-                String outLine = String.format("%s|%s|%s|%s", modelGeneId, modelGeneSymbol, hgncGeneId, entrez);
-                writer.write(outLine);
-                writer.newLine();
-            }
-
-        } catch (IOException | SQLException ex) {
-            logger.error(null, ex);
-        }
-        return outfile;
-    }
-
-    protected static File dumpDiseaseHp(Path outputPath, String outName) {
-        File outfile = new File(outputPath.toFile(), outName);
-        logger.info("Dumping Phenodigm diseaseHp data to file: {}", outfile);
-
-        //String sql = "select distinct disease_id , group_concat(hp_id) as hpids from disease_hp group by disease_id";
-        
-        String sql = "select distinct disease_id , group_concat(distinct d.hp_id) as hpids from disease_hp d, hp_hp_mapping h where d.hp_id=h.hp_id group by disease_id";
-        
-        //no need to close things when using the try-with-resources            
-        try (BufferedWriter writer = new BufferedWriter(new FileWriter(outfile));
-                Connection connection = phenodigmConnection.getConnection();
-                PreparedStatement ps = connection.prepareStatement(sql, ResultSet.TYPE_FORWARD_ONLY, ResultSet.CONCUR_READ_ONLY);) {
-            ps.setFetchSize(Integer.MIN_VALUE);
-
-            ResultSet rs = ps.executeQuery();
-            while (rs.next()) {
-                String diseaseId = rs.getString("disease_id");
-                String hpIds = rs.getString("hpids");
-
-                String outLine = String.format("%s|%s", diseaseId, hpIds);
-                writer.write(outLine);
-                writer.newLine();
-            }
-
-        } catch (IOException | SQLException ex) {
-            logger.error(null, ex);
-        }
-        return outfile;
-    }
-
-    protected static File dumpMouseMp(Path outputPath, String outName) {
-        File outfile = new File(outputPath.toFile(), outName);
-        logger.info("Dumping Phenodigm mouseMp data to file: {}", outfile);
-
-        String sql = "select mgo.model_gene_id, mgo.model_gene_symbol, mmm.model_id, group_concat(mp_id) as mpids "
-                + "from mouse_model_mp mmm, mouse_model_gene_ortholog mmgo, mouse_gene_ortholog mgo "
-                + "where mgo.model_gene_id = mmgo.model_gene_id and mmgo.model_id = mmm.model_id group by mmm.model_id";
-        //no need to close things when using the try-with-resources            
-        try (BufferedWriter writer = new BufferedWriter(new FileWriter(outfile));
-                Connection connection = phenodigmConnection.getConnection();
-                PreparedStatement ps = connection.prepareStatement(sql, ResultSet.TYPE_FORWARD_ONLY, ResultSet.CONCUR_READ_ONLY);) {
-            ps.setFetchSize(Integer.MIN_VALUE);
-
-            ResultSet rs = ps.executeQuery();
-            while (rs.next()) {
-                String modelGeneId = rs.getString("model_gene_id");
-                String modelGeneSymbol = rs.getString("model_gene_symbol");
-                String mpIds = rs.getString("mpids");
-                String modelId = rs.getString("model_id");
-
-                String outLine = String.format("%s|%s|%s|%s", modelGeneId, modelGeneSymbol, modelId, mpIds);
-                writer.write(outLine);
-                writer.newLine();
-            }
-
-        } catch (IOException | SQLException ex) {
-            logger.error(null, ex);
-        }
-        return outfile;
-    }
-
-        protected static File dumpFishZp(Path outputPath, String outName) {
-        File outfile = new File(outputPath.toFile(), outName);
-        logger.info("Dumping Phenodigm fishZp data to file: {}", outfile);
-
-        String sql = "select mgo.model_gene_id, mgo.model_gene_symbol, mmm.model_id, group_concat(distinct zp_id) as zpids "
-                + "from fish_model_zp mmm, fish_model_gene_ortholog mmgo, fish_gene_ortholog mgo "
-                + "where mgo.model_gene_id = mmgo.model_gene_id and mmgo.model_id = mmm.model_id group by mmm.model_id";
-        //no need to close things when using the try-with-resources            
-        try (BufferedWriter writer = new BufferedWriter(new FileWriter(outfile));
-                Connection connection = phenodigmConnection.getConnection();
-                PreparedStatement ps = connection.prepareStatement(sql, ResultSet.TYPE_FORWARD_ONLY, ResultSet.CONCUR_READ_ONLY);) {
-            ps.setFetchSize(Integer.MIN_VALUE);
-
-            ResultSet rs = ps.executeQuery();
-            while (rs.next()) {
-                String modelGeneId = rs.getString("model_gene_id");
-                String modelGeneSymbol = rs.getString("model_gene_symbol");
-                String zpIds = rs.getString("zpids");
-                String modelId = rs.getString("model_id");
-
-                String outLine = String.format("%s|%s|%s|%s", modelGeneId, modelGeneSymbol, modelId, zpIds);
-                writer.write(outLine);
-                writer.newLine();
-            }
-
-        } catch (IOException | SQLException ex) {
-            logger.error(null, ex);
-        }
-        return outfile;
-    }
-
-    
-//    protected static File dumpDiseaseDiseaseSummary(Path outputPath, String outName) {
-//        File outfile = new File(outputPath.toFile(), outName);
-//        logger.info("Dumping Phenodigm diseaseDiseaseSummary data to file: {}", outfile);
-//
-//        String sql = "select disease_id , disease_match , disease_to_disease_perc_score from disease_disease_association";
-//        //no need to close things when using the try-with-resources            
-//        try (BufferedWriter writer = new BufferedWriter(new FileWriter(outfile));
-//                Connection connection = phenodigmConnection.getConnection();
-//                PreparedStatement ps = connection.prepareStatement(sql, ResultSet.TYPE_FORWARD_ONLY, ResultSet.CONCUR_READ_ONLY);) {
-//            ps.setFetchSize(Integer.MIN_VALUE);
-//
-//            ResultSet rs = ps.executeQuery();
-//            while (rs.next()) {
-//                String diseaseId = rs.getString("disease_id");
-//                String diseaseMatch = rs.getString("disease_match");
-//                String score = rs.getString("disease_to_disease_perc_score");
-//
-//                String outLine = String.format("%s|%s|%s", diseaseId, diseaseMatch, score);
-//                writer.write(outLine);
-//                writer.newLine();
-//            }
-//
-//        } catch (IOException | SQLException ex) {
-//            logger.error(null, ex);
-//        }
-//        return outfile;
-//    }
-    protected static File dumpOmimTerms(Path outputPath, String outName) {
-        File outfile = new File(outputPath.toFile(), outName);
-        logger.info("Dumping Phenodigm omimTerms data to file: {}", outfile);
-
-        String sql = "select disease_id, disease_term from disease";
-        //no need to close things when using the try-with-resources            
-        try (BufferedWriter writer = new BufferedWriter(new FileWriter(outfile));
-                Connection connection = phenodigmConnection.getConnection();
-                PreparedStatement ps = connection.prepareStatement(sql, ResultSet.TYPE_FORWARD_ONLY, ResultSet.CONCUR_READ_ONLY);) {
-            ps.setFetchSize(Integer.MIN_VALUE);
-
-            ResultSet rs = ps.executeQuery();
-            while (rs.next()) {
-                String diseaseId = rs.getString("disease_id");
-                String diseaseTerm = rs.getString("disease_term");
-
-                String outLine = String.format("%s|%s", diseaseId, diseaseTerm);
-                writer.write(outLine);
-                writer.newLine();
-            }
-
-        } catch (IOException | SQLException ex) {
-            logger.error(null, ex);
-        }
-        return outfile;
-    }
-
-    protected static File dumpHpMpMapping(Path outputPath, String outName) {
-        File outfile = new File(outputPath.toFile(), outName);
-        logger.info("Dumping Phenodigm hpMpMapping data to file: {}", outfile);
-        //hp_mp_mapping has a mapping_id column 
-        int id = 0;
-
-        String sql = "select hp_id, mp_id, sqrt(ic*simJ) as score from hp_mp_mapping where ic > 2.75";
-        //no need to close things when using the try-with-resources            
-        try (BufferedWriter writer = new BufferedWriter(new FileWriter(outfile));
-                Connection connection = phenodigmConnection.getConnection();
-                PreparedStatement ps = connection.prepareStatement(sql, ResultSet.TYPE_FORWARD_ONLY, ResultSet.CONCUR_READ_ONLY);) {
-            ps.setFetchSize(Integer.MIN_VALUE);
-
-            ResultSet rs = ps.executeQuery();
-            while (rs.next()) {
-                id++;
-                String hpId = rs.getString("hp_id");
-                String mpId = rs.getString("mp_id");
-                String score = rs.getString("score");
-
-                String outLine = String.format("%d|%s|%s|%s", id, hpId, mpId, score);
-                writer.write(outLine);
-                writer.newLine();
-            }
-
-        } catch (IOException | SQLException ex) {
-            logger.error(null, ex);
-        }
-        return outfile;
-    }
-
-    protected static File dumpHpZpMapping(Path outputPath, String outName) {
-        File outfile = new File(outputPath.toFile(), outName);
-        logger.info("Dumping Phenodigm hpZpMapping data to file: {}", outfile);
-        //hp_mp_mapping has a mapping_id column 
-        int id = 0;
-
-        String sql = "select hp_id, zp_id, sqrt(ic*simJ) as score from hp_zp_mapping where ic > 2.75";
-        //no need to close things when using the try-with-resources            
-        try (BufferedWriter writer = new BufferedWriter(new FileWriter(outfile));
-                Connection connection = phenodigmConnection.getConnection();
-                PreparedStatement ps = connection.prepareStatement(sql, ResultSet.TYPE_FORWARD_ONLY, ResultSet.CONCUR_READ_ONLY);) {
-            ps.setFetchSize(Integer.MIN_VALUE);
-
-            ResultSet rs = ps.executeQuery();
-            while (rs.next()) {
-                id++;
-                String hpId = rs.getString("hp_id");
-                String zpId = rs.getString("zp_id");
-                String score = rs.getString("score");
-
-                String outLine = String.format("%d|%s|%s|%s", id, hpId, zpId, score);
-                writer.write(outLine);
-                writer.newLine();
-            }
-
-        } catch (IOException | SQLException ex) {
-            logger.error(null, ex);
-        }
-        return outfile;
-    }
-    
-    protected static File dumpHpHpMapping(Path outputPath, String outName) {
-        File outfile = new File(outputPath.toFile(), outName);
-        logger.info("Dumping Phenodigm hpHpMapping data to file: {}", outfile);
-
-        //hp_hp_mapping has a mapping_id column 
-        int id = 0;
-
-        String sql = "select hp_id, hp_id_hit, sqrt(ic*simJ) as score from hp_hp_mapping where ic > 2.75";
-        //no need to close things when using the try-with-resources            
-        try (BufferedWriter writer = new BufferedWriter(new FileWriter(outfile));
-                Connection connection = phenodigmConnection.getConnection();
-                PreparedStatement ps = connection.prepareStatement(sql, ResultSet.TYPE_FORWARD_ONLY, ResultSet.CONCUR_READ_ONLY);) {
-            ps.setFetchSize(Integer.MIN_VALUE);
-
-            ResultSet rs = ps.executeQuery();
-            while (rs.next()) {
-                id++;
-                String hpId = rs.getString("hp_id");
-                String hpIdHit = rs.getString("hp_id_hit");
-                String score = rs.getString("score");
-
-                String outLine = String.format("%d|%s|%s|%s", id, hpId, hpIdHit, score);
-                writer.write(outLine);
-                writer.newLine();
-            }
-
-        } catch (IOException | SQLException ex) {
-            logger.error(null, ex);
-        }
-        return outfile;
-    }
-
-    protected static File dumpMouseGeneLevelSummary(Path outputPath, String outName) {
-        File outfile = new File(outputPath.toFile(), outName);
-        logger.info("Dumping Phenodigm MouseGeneLevelSummary data to file: {}", outfile);
-
-        String sql = "select disease_id , mdm.model_gene_id , model_gene_symbol, "
-                + "IF((max_mod_disease_to_model_perc_score is not null && max_htpc_disease_to_model_perc_score is null) || max_mod_disease_to_model_perc_score > max_htpc_disease_to_model_perc_score, max_mod_disease_to_model_perc_score, max_htpc_disease_to_model_perc_score ) as score "
-                + "from mouse_disease_gene_summary mdm, mouse_gene_ortholog mgo "
-                + "where mdm.model_gene_id = mgo.model_gene_id and (max_mod_disease_to_model_perc_score is not null or max_htpc_disease_to_model_perc_score is not null)";
-//                + "and (max_mod_disease_to_model_perc_score is not null or max_htpc_disease_to_model_perc_score is not null)";
-
-        //no need to close  things when using the try-with-resources            
-        try (BufferedWriter writer = new BufferedWriter(new FileWriter(outfile));
-                Connection connection = phenodigmConnection.getConnection();
-                PreparedStatement ps = connection.prepareStatement(sql, ResultSet.TYPE_FORWARD_ONLY, ResultSet.CONCUR_READ_ONLY);) {
-
-            ps.setFetchSize(Integer.MIN_VALUE);
-            ResultSet rs = ps.executeQuery();
-
-            while (rs.next()) {
-                String diseaseId = rs.getString("disease_id");
-                String modelGeneId = rs.getString("model_gene_id");
-                String modelGeneSymbol = rs.getString("model_gene_symbol");
-                String score = rs.getString("score");
-
-                String outLine = String.format("%s|%s|%s|%s", diseaseId, modelGeneId, modelGeneSymbol, score);
-                writer.write(outLine);
-                writer.newLine();
-            }
-
-        } catch (IOException | SQLException ex) {
-            logger.error(null, ex);
-        }
-        return outfile;
-    }
-
-    protected static File dumpFishGeneLevelSummary(Path outputPath, String outName) {
-        File outfile = new File(outputPath.toFile(), outName);
-        logger.info("Dumping Phenodigm FishGeneLevelSummary data to file: {}", outfile);
-
-        String sql = "select distinct disease_id , mdm.model_gene_id , model_gene_symbol, "
-                + "IF((max_mod_disease_to_model_perc_score is not null && max_htpc_disease_to_model_perc_score is null) || max_mod_disease_to_model_perc_score > max_htpc_disease_to_model_perc_score, max_mod_disease_to_model_perc_score, max_htpc_disease_to_model_perc_score ) as score "
-                + "from fish_disease_gene_summary mdm, fish_gene_ortholog mgo "
-                + "where mdm.model_gene_id = mgo.model_gene_id and (max_mod_disease_to_model_perc_score is not null or max_htpc_disease_to_model_perc_score is not null)";
-//                + "and (max_mod_disease_to_model_perc_score is not null or max_htpc_disease_to_model_perc_score is not null)";
-
-        //no need to close  things when using the try-with-resources            
-        try (BufferedWriter writer = new BufferedWriter(new FileWriter(outfile));
-                Connection connection = phenodigmConnection.getConnection();
-                PreparedStatement ps = connection.prepareStatement(sql, ResultSet.TYPE_FORWARD_ONLY, ResultSet.CONCUR_READ_ONLY);) {
-
-            ps.setFetchSize(Integer.MIN_VALUE);
-            ResultSet rs = ps.executeQuery();
-
-            while (rs.next()) {
-                String diseaseId = rs.getString("disease_id");
-                String modelGeneId = rs.getString("model_gene_id");
-                String modelGeneSymbol = rs.getString("model_gene_symbol");
-                String score = rs.getString("score");
-
-                String outLine = String.format("%s|%s|%s|%s", diseaseId, modelGeneId, modelGeneSymbol, score);
-                writer.write(outLine);
-                writer.newLine();
-            }
-
-        } catch (IOException | SQLException ex) {
-            logger.error(null, ex);
-        }
-        return outfile;
-    }
-}
-=======
 /*
  * To change this license header, choose License Headers in Project Properties.
  * To change this template file, choose Tools | Templates
@@ -1032,5 +514,4 @@
         }
         return outfile;
     }
-}
->>>>>>> 9e37b8ab
+}